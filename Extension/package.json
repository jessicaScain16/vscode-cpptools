--- conflicted
+++ resolved
@@ -2,11 +2,7 @@
   "name": "cpptools",
   "displayName": "C/C++",
   "description": "C/C++ IntelliSense, debugging, and code browsing.",
-<<<<<<< HEAD
-  "version": "1.13.5-main",
-=======
   "version": "1.14.0-main",
->>>>>>> 20413159
   "publisher": "ms-vscode",
   "icon": "LanguageCCPP_color_128x.png",
   "readme": "README.md",
