# C/C++ for Visual Studio Code Changelog

<<<<<<< HEAD
=======
## Version 1.22.8: October 7, 2024
### Performance Improvements
* Switch to an alternative implementation of recursive includes (that sends all the paths instead of only the "used" paths). [#11780](https://github.com/microsoft/vscode-cpptools/issues/11780)
  - Performance improvement: Configuration is no longer blocked on tag parsing of all dependent headers.
  - Configuration change: Recursive include paths now take precedence over system include paths (similar to compiler behavior and non-recursive includes). [#11485](https://github.com/microsoft/vscode-cpptools/issues/11485)
* Initialization performance improvements. [#12030](https://github.com/microsoft/vscode-cpptools/issues/12030)
  - Some processing is parallelized and started earlier (populating the filename cache, discovering files). [#11954](https://github.com/microsoft/vscode-cpptools/issues/11954), [#12169](https://github.com/microsoft/vscode-cpptools/issues/12169)
  - Some compiler configuration queries are cached in the database, and processing of compile_commands.json was improved. [#10029](https://github.com/microsoft/vscode-cpptools/issues/10029), [#12078](https://github.com/microsoft/vscode-cpptools/issues/12078)
* Performance improvements related to how custom configurations are processed. [#9003](https://github.com/microsoft/vscode-cpptools/issues/9003), [#12632](https://github.com/microsoft/vscode-cpptools/issues/12632)
* Improve the implementation of file buffers to reduce memory usage.
* Performance improvements related to LSP request processing.

### Enhancements
* Add modified `C_Cpp` settings to the `C/C++: Log Diagnostics` output. [#11700](https://github.com/microsoft/vscode-cpptools/issues/11700)
* Add better validation for settings. [#12371](https://github.com/microsoft/vscode-cpptools/issues/12371)
* Change the default C/C++ `"editor.stickyScroll.defaultModel"` to `"foldingProviderModel"`. [#12483](https://github.com/microsoft/vscode-cpptools/issues/12483)
* Remove the `C_Cpp.intelliSenseEngineFallback` setting. [#12596](https://github.com/microsoft/vscode-cpptools/issues/12596)
* Enable `C/C++: Log Diagnostics` without a C/C++ file being active. [#12634](https://github.com/microsoft/vscode-cpptools/issues/12634)
* Add "Additional Tracked Settings" to the `C/C++: Log Diagnostics` output. [PR #12635](https://github.com/microsoft/vscode-cpptools/pull/12635)
* Add support for providing additional context information to Copilot Chat. [PR #12685](https://github.com/microsoft/vscode-cpptools/pull/12685)
  * Currently, it requires `"C_Cpp.experimentalFeatures": "enabled"` and typing `#cpp` in the chat.
* The .vsix and .js files are now signed. [#12725](https://github.com/microsoft/vscode-cpptools/issues/12725), [#12744](https://github.com/microsoft/vscode-cpptools/issues/12744)
* Add the database path to the `C/C++: Log Diagnostics` output.
* Various IntelliSense parsing updates/fixes.

### Bug Fixes
* Fix the compiler selection control not keeping the list in sync with the contents of the textbox. [#7427](https://github.com/microsoft/vscode-cpptools/issues/7427)
* Fix a string localization issue. [#7824](https://github.com/microsoft/vscode-cpptools/issues/7824)
* Fix an issue with lingering IntelliSense squiggles after an edit. [#12175](https://github.com/microsoft/vscode-cpptools/issues/12175)
* Fix hover over static constexpr variables sometimes not working. [#12284](https://github.com/microsoft/vscode-cpptools/issues/12284)
* Fix completion not giving results in several scenarios. [#12412](https://github.com/microsoft/vscode-cpptools/issues/12412)
* Stop logging duplicate compiler path messages. [#12445](https://github.com/microsoft/vscode-cpptools/issues/12445)
* Fix an issue where a file is incorrectly processed as C instead of C++. [#12466](https://github.com/microsoft/vscode-cpptools/issues/12466)
* Fix an issue with missing database symbols after a Rename operation. [#12480](https://github.com/microsoft/vscode-cpptools/issues/12480)
* Fix include path ordering being incorrect if there is a duplicate. [#12525](https://github.com/microsoft/vscode-cpptools/issues/12525)
* Fix a WebAssembly "Out of Memory" error. [#12529](https://github.com/microsoft/vscode-cpptools/issues/12529)
* Fix an error message not being shown if the connection failed with remote attach debugging. [#12547](https://github.com/microsoft/vscode-cpptools/issues/12547)
  * Thank you for the contribution. [@MrStanislav0 (Stanislav)](https://github.com/MrStanislav0)
* Fix `-I` not being used if `-iquote` is also used for the same path. [#12551](https://github.com/microsoft/vscode-cpptools/issues/12551)
* Fix issues with relative paths on `nvcc` (CUDA) command lines not being handled correctly. [#12553](https://github.com/microsoft/vscode-cpptools/issues/12553)
* Fix a crash on shutdown on macOS with a verbose logging level. [#12567](https://github.com/microsoft/vscode-cpptools/issues/12567)
* Fix a random crash when a child process is created. [#12585](https://github.com/microsoft/vscode-cpptools/issues/12585)
* Work around IntelliSense issues with clang 18 due to `size_t` not being defined. [#12618](https://github.com/microsoft/vscode-cpptools/issues/12618)
* Fix the `/FU` flag not working for C++/CLI. [#12641](https://github.com/microsoft/vscode-cpptools/issues/12641)
* Fix a crash in `find_existing_intellisense_client`. [#12666](https://github.com/microsoft/vscode-cpptools/issues/12666)
* Fix a rare crash on macOS related to `get_memory_usage`. [#12667](https://github.com/microsoft/vscode-cpptools/issues/12667)
* Fix an issue with 'Extract to Function' formatting. [#12677](https://github.com/microsoft/vscode-cpptools/issues/12677)
* Fix an issue with duplicate tag parsing occurring after a Rename operation. [#12728](https://github.com/microsoft/vscode-cpptools/issues/12728)
* Fix an issue preventing use of a full command line in `compilerPath`. [PR #12774](https://github.com/microsoft/vscode-cpptools/pull/12774)
* Fix an issue causing unnecessary TU updates for files opened during a Rename operation, when `"files.refactoring.autoSave": false` is used.
* Fix some issues with recursive includes handling of symbolic links, multi-root, exclusion changes, and file/folder deletion.
* Fix unnecessary IntelliSense resetting when a new file or folder was created.
* Fix an infinite loop on shutdown after changing the selected settings.
* Fix accumulation of stale signature help and completion requests.
* Fix handling of the `compiler-binddir` compiler argument.
* Fix a random crash during IntelliSense creation.
* Fix some bugs with include completion.

>>>>>>> 3324ea8c
## Version 1.21.6: August 5, 2024
* Fix a cpptools-srv crash on shutdown. [#12354](https://github.com/microsoft/vscode-cpptools/issues/12354)

## Version 1.21.5: July 31, 2024
### Bug Fixes
* Fix clang-format and clang-tidy not working on Windows 10. [#12289](https://github.com/microsoft/vscode-cpptools/issues/12289)
* Fix a crash with cpptools-srv on certain macOS versions. [#12354](https://github.com/microsoft/vscode-cpptools/issues/12354)
* Fix cpptools crashing on macOS Big Sur or older. [#12511](https://github.com/microsoft/vscode-cpptools/issues/12511)
* Fix debugging on Windows ARM64. [#12520](https://github.com/microsoft/vscode-cpptools/issues/12520)

## Version 1.21.4: July 25, 2024
* Re-enable compatibility with VS Code 1.67.0 (instead of 1.82.0). [#12507](https://github.com/microsoft/vscode-cpptools/issues/12507)

## Version 1.21.3: July 24, 2024
* Fix a crash on Linux ARM OS's. [#12497](https://github.com/microsoft/vscode-cpptools/issues/12497)

## Version 1.21.2: July 12, 2024
### Enhancements
* Add `see` and `sa` to the `C_Cpp.doxygen.sectionTags` setting. [#12384](https://github.com/microsoft/vscode-cpptools/issues/12384)
* Update the vcpkg header database. [PR #12430](https://github.com/microsoft/vscode-cpptools/pull/12430)
* Disable the pre-release prompt if the `extensions.ignoreRecommendations` setting is `true`. [#12438](https://github.com/microsoft/vscode-cpptools/issues/12438)
* Switch to an alternative workspace symbol search implementation (performance and results will be slightly different from previous versions).
* Various IntelliSense engine updates/fixes.

### Bug Fixes
* Stop logging file watch events for excluded files. [#11455](https://github.com/microsoft/vscode-cpptools/issues/11455)
* Fix a crash if the Ryzen 3000 doesn't have updated drivers. [#12201](https://github.com/microsoft/vscode-cpptools/issues/12201)
* Fix handling of `-isystem` and `-iquote` for IntelliSense configuration. [#12207](https://github.com/microsoft/vscode-cpptools/issues/12207)
* Fix doxygen comment generation when `/**` comments are used. [#12249](https://github.com/microsoft/vscode-cpptools/issues/12249)
* Fix a code analysis crash on Linux if the message is too long. [#12285](https://github.com/microsoft/vscode-cpptools/issues/12285)
* Fix relative paths in `compile_commands.json` to be relative to the `compile_commands.json`'s directory. [#12290](https://github.com/microsoft/vscode-cpptools/issues/12290)
* Fix a tag parser performance regression. [#12292](https://github.com/microsoft/vscode-cpptools/issues/12292)
* Fix a regression with cl.exe system include path detection. [#12293](https://github.com/microsoft/vscode-cpptools/issues/12293)
* Fix code analysis, find all references, and rename from getting the wrong configuration for non-open files on the first run when using a configuration provider. [#12313](https://github.com/microsoft/vscode-cpptools/issues/12313)
* Fix handling of doxygen comment blocks with `*//*` in them. [#12316](https://github.com/microsoft/vscode-cpptools/issues/12316)
* Fix potential crashes during IntelliSense process shutdown. [#12354](https://github.com/microsoft/vscode-cpptools/issues/12354)
* Fix the language status not showing it's busy while the tag parser is initializing. [#12403](https://github.com/microsoft/vscode-cpptools/issues/12403)
* Fix the vcpkg code action not appearing for missing headers available via vcpkg. [#12413](https://github.com/microsoft/vscode-cpptools/issues/12413)
* Fix custom configurations sometimes not getting used. [PR #12427](https://github.com/microsoft/vscode-cpptools/pull/12427)
* Fix a code analysis error when using gcc 14. [#12428](https://github.com/microsoft/vscode-cpptools/issues/12428)
* Fix warning notification showing when `C_Cpp.getIncludes` is disabled. [PR #12470](https://github.com/microsoft/vscode-cpptools/pull/12470)
* Fix a cause of colorization, inactive regions, and inlay hints getting cleared when an update is pending.
* Update the default clang/gcc versions used for IntelliSense if an unknown version is found.
* Fix a cause of semantic tokens transiently being placed in the wrong location.
* Update clang-format and clang-tidy from 18.1.2 to 18.1.7 (for the bug fixes).
* Fix a potential deadlock when configured using compile commands.

## Version 1.20.5: May 6, 2024
### Enhancements
* Add support for C++ modules IFC version 0.43. [#10843](https://github.com/microsoft/vscode-cpptools/issues/10843)
* Add support for `${userHome}` in `c_cpp_properties.json`. [#11756](https://github.com/microsoft/vscode-cpptools/issues/11756)
* Reduce the default max workspace symbol search results and add `C_Cpp.maxSymbolSearchResults`. [PR #12131](https://github.com/microsoft/vscode-cpptools/pull/12131)
* Update `clang-format`/`clang-tidy` to 18.1.2. [PR #12135](https://github.com/microsoft/vscode-cpptools/pull/12135)
* Log `cpptools` and `cpptools-srv` crash call stacks in the 'C/C++ Crash Call Stacks' Output channel for bug reporting (on x64 Linux and x64/arm64 Mac).
* Increase the fuzzy symbol character limit from 16 to 28.
* Update the IntelliSense engine.

### Bug Fixes
* Fix an IntelliSense parsing issue. [#6183](https://github.com/microsoft/vscode-cpptools/issues/6183)
* Fix 'Copy Declaration / Definition' code not being formatted. [#10956](https://github.com/microsoft/vscode-cpptools/issues/10956)
* Fix semantic colorization of certain macro arguments. [#11416](https://github.com/microsoft/vscode-cpptools/issues/11416)
* Fix 'Add #include' code actions for code scoped by a namespace or class. [#11541](https://github.com/microsoft/vscode-cpptools/issues/11541)
* Fix 'Create Declaration / Definition' not working if the cursor isn't on the function name. [#11834](https://github.com/microsoft/vscode-cpptools/issues/11834)
* Fix duplicate 'Add #include' code actions. [#11989](https://github.com/microsoft/vscode-cpptools/issues/11989)
* Fix directories being incorrectly recursively traversed in certain cases. [#11993](https://github.com/microsoft/vscode-cpptools/issues/11993)
* Fix `forcedInclude` resolution for relative paths. [PR #12035](https://github.com/microsoft/vscode-cpptools/pull/12035)
* Fix 'Add Configuration...' in `launch.json` when `editor.suggest.showSnippets` is `false`. [#12059](https://github.com/microsoft/vscode-cpptools/issues/12059)
* Fix `c_cpp_properties.json` warnings for `includePath`s with `**` wildcard glob patterns. [#12070](https://github.com/microsoft/vscode-cpptools/issues/12070)
* Fix non-existent relative path variables not showing a warning in `c_cpp_properties.json` (and other related issues). [#12089](https://github.com/microsoft/vscode-cpptools/issues/12089)
* Fix call stacks for `cpptools` and `cpptools-srv` not being available on Linux. [#12091](https://github.com/microsoft/vscode-cpptools/issues/12091)
* Fix IntelliSense processes shutting down immediately if not enough memory is detected. [#12126](https://github.com/microsoft/vscode-cpptools/issues/12126)
* Fix code analysis aborting after encountering an excluded file (instead of just skipping it). [#12127](https://github.com/microsoft/vscode-cpptools/issues/12127)
* Fix `"Cannot open source"` errors on missing includes not appearing if `C_Cpp.errorSquiggles` is `enabled`. [#12134](https://github.com/microsoft/vscode-cpptools/issues/12134)
* Fix the IntelliSense server not starting when a completion, signature help, or document highlight occurs from external commands. [#12143](https://github.com/microsoft/vscode-cpptools/issues/12143)
* Fix the IntelliSense configuration not falling back to the `c_cpp_properties.json` configuration for a file not handled by a configuration provider. [#12144](https://github.com/microsoft/vscode-cpptools/issues/12144)
* Fix duplicate URIs in calls to provideConfigurations. [#12177](https://github.com/microsoft/vscode-cpptools/issues/12177)
* Fix a crash and deadlock with a high `C_Cpp.loggingLevel`. [#12194](https://github.com/microsoft/vscode-cpptools/issues/12194)
* Fix handling of `-iquote` for code analysis and `#include` completions. [#12198](https://github.com/microsoft/vscode-cpptools/issues/12198)
* Fix a crash during startup. [#12237](https://github.com/microsoft/vscode-cpptools/issues/12237)
* Fix IntelliSense configuration on Windows ARM64. [#12253](https://github.com/microsoft/vscode-cpptools/issues/12253)
* Fix a `cpptools` process crash and deadlock during shutdown.

## Version 1.19.9: March 20, 2024
### Bug Fixes
* Fix an issue with Cygwin system headers not being properly detected. [#12113](https://github.com/microsoft/vscode-cpptools/issues/12113)
* Fix a crash in cpptools-srv when low on memory. [#12121](https://github.com/microsoft/vscode-cpptools/issues/12121)
* Fix an issue preventing cpptools-srv from being relaunched after a crash.

## Version 1.19.8: March 13, 2024
### Bug Fixes
* Fix an issue with applying the proper working directory from a `compile_commands.json` when a `compilePath` is also set. [#12024](https://github.com/microsoft/vscode-cpptools/issues/12024)
* Fix a deadlock. [#12051](https://github.com/microsoft/vscode-cpptools/issues/12051)
* Fix a crash that could occur when failing to query clang-cl.
* Fix an issue with handling of `winsysroot` args for clang-cl.
* Fix an issue with processing relative include paths returned by clang-cl.

## Version 1.19.7: March 11, 2024
### Bug Fixes
* Fix some potential deadlocks. [#12051](https://github.com/microsoft/vscode-cpptools/issues/12051)
* Fix a crash related to parsing concepts. [#12060](https://github.com/microsoft/vscode-cpptools/issues/12060)
* Fix flickering status updates in the language status bar. [#12084](https://github.com/microsoft/vscode-cpptools/issues/12084)
* Fix a cpptools crash that can occur if cpptools-srv crashes on initialization.

## Version 1.19.6: March 6, 2024
### Enhancement
* Performance improvement.

## Version 1.19.5: March 4, 2024
### Enhancements
* Change how `args` and `command` fields are handled in `cppbuild` tasks, to match the behavior of VS Code `shell` build tasks, including explicit `quoting` support. [#12001](https://github.com/microsoft/vscode-cpptools/issues/12001)
* Enable C23 IntelliSense support, and add support for `clatest` `std` value for MSVC. [#12020](https://github.com/microsoft/vscode-cpptools/issues/12020)

### Bug Fixes
* Fix the IntelliSense cache not being pruned. [#11925](https://github.com/microsoft/vscode-cpptools/issues/11925)
* Fix an issue with duplicate `Add #include` code actions appearing if the same header name exists in multiple locations. [#11989](https://github.com/microsoft/vscode-cpptools/issues/11989)
* Fix compiler querying with a `-index-store-path` argument. [#12012](https://github.com/microsoft/vscode-cpptools/issues/12012)
* Fix an issue with changes to `C_Cpp.inlayHints` settings not taking effect immediately. [#12013](https://github.com/microsoft/vscode-cpptools/issues/12013)
* Fix an issue with how Doxygen `brief` and `param` are displayed on hover. [#12015](https://github.com/microsoft/vscode-cpptools/issues/12015)
* Fix an issue preventing the extension from functioning if installed via snap on Linux. [#12021](https://github.com/microsoft/vscode-cpptools/issues/12021)
* Fix compiler querying with a `-Xclang -mllvm` argument. [#12024](https://github.com/microsoft/vscode-cpptools/issues/12024)
* Fix the include graph lookup not occurring for source files. [#12036](https://github.com/microsoft/vscode-cpptools/issues/12036)
* Fix exclusions not applying to dependent headers with recursive includes. [#12042](https://github.com/microsoft/vscode-cpptools/issues/12042)
* Fix a potential cpptools process hang on shutdown.

## Version 1.19.4: February 21, 2024
### Enhancements
* Enable support for fuzzy symbol searches. [#2751](https://github.com/microsoft/vscode-cpptools/issues/2751)
  * This may not be enabled for all users unless `C_Cpp.experimentalFeatures` is `enabled`.
* Implement progressive population of IntelliSense results. [#7759](https://github.com/microsoft/vscode-cpptools/issues/7759)
* Improve performance of symbol searches. [#7908](https://github.com/microsoft/vscode-cpptools/issues/7908), [#7914](https://github.com/microsoft/vscode-cpptools/issues/7914), [#11557](https://github.com/microsoft/vscode-cpptools/issues/11557)
  * This may not be enabled for all users unless `C_Cpp.experimentalFeatures` is `enabled`.
* Support insert mode for auto-complete. [#10613](https://github.com/microsoft/vscode-cpptools/issues/10613)
  * Use the `"[cpp]": { "editor.suggest.insertMode": "insert" } ` and `"[c]": { "editor.suggest.insertMode": "insert" } ` settings to override the extension's defaults.
* Improve memory efficiency by using token parsing in the 'Add #include' feature. [#11515](https://github.com/microsoft/vscode-cpptools/issues/11515)
* Change the default setting value for `C_Cpp.intelliSenseUpdateDelay` from 2s to 1s. [PR #11932](https://github.com/microsoft/vscode-cpptools/pull/11932)
* Improve the types supported for the 'Add #include' code action.
* Various performance improvements.

### Bug Fixes
* Fix IntelliSense bug with type deduction using concepts. [#8132](https://github.com/microsoft/vscode-cpptools/issues/8132)
* Fix clang-format error messages not being logged. [#8944](https://github.com/microsoft/vscode-cpptools/issues/8944)
* Fix indentation missing in markdown fenced code blocks. [#11379](https://github.com/microsoft/vscode-cpptools/issues/11379)
* Fix shell escaping for `cppbuild` task command line arguments. [#11422](https://github.com/microsoft/vscode-cpptools/issues/11422)
* Fix IntelliSense not updating when a `#include` is added from a refactor command. [#11549](https://github.com/microsoft/vscode-cpptools/issues/11549)
* Fix 'Add '#include' code actions for Mac frameworks. [#11579](https://github.com/microsoft/vscode-cpptools/issues/11579)
* Fix the parent path of the source file in `compile_commands.json` not being added to the browse.path. [#11631](https://github.com/microsoft/vscode-cpptools/issues/11631)
* Fix the database not getting updated in certain cases when switching configurations. [#11649](https://github.com/microsoft/vscode-cpptools/issues/11649)
* Fix a cpptools crash with certain projects. [#11674](https://github.com/microsoft/vscode-cpptools/issues/11674)
* Fix snippet and include completion. [#11715](https://github.com/microsoft/vscode-cpptools/issues/11715), [#11720](https://github.com/microsoft/vscode-cpptools/issues/11720)
* Fix formatting not working in headers after using 'Extract to Function'. [#11729](https://github.com/microsoft/vscode-cpptools/issues/11729)
* Fix document symbol requests not checking for cancellation. [#11750](https://github.com/microsoft/vscode-cpptools/issues/11750)
* Fix the default `editor.wordBasedSuggestions` setting for VS Code versions 1.85 or newer. [PR #11773](https://github.com/microsoft/vscode-cpptools/pull/11773)
  * This change doesn't work with VS Code versions 1.84 or older, due to [Microsoft/vscode#200685](https://github.com/microsoft/vscode/issues/200685)
* Fix code analysis results getting cleared after there's a configuration update. [#11790](https://github.com/microsoft/vscode-cpptools/issues/11790)
* Fix an exception getting thrown if IntelliSense is disabled but a configuration provider is registered. [#11795](https://github.com/microsoft/vscode-cpptools/issues/11795)
* Fix an EACCES error when using include wildcards with system includes. [#11833](https://github.com/microsoft/vscode-cpptools/issues/11833)
* Fix German code analysis translations. [PR #11845](https://github.com/microsoft/vscode-cpptools/pull/11845)
  * Thank you for the contribution. [@Sir2B (Tobias Obermayer)](https://github.com/Sir2B)
* Trim trailing spaces from include paths in the configuration UI. [#11862](https://github.com/microsoft/vscode-cpptools/issues/11862)
* Fix comma delimited lists in `@param` Doxygen parameters. [#11868](https://github.com/microsoft/vscode-cpptools/issues/11868)
* Fix incorrect errors for `compilerPath` in the configuration UI for compilers that can be found in PATH. [#11903](https://github.com/microsoft/vscode-cpptools/issues/11903)
* Fix an issue with include sorting when formatting with clang-format. [#11914](https://github.com/microsoft/vscode-cpptools/issues/11914)
* Fix the `-include` arg of `-Xarg_<arg1>` getting filtered out, leading to a failed compiler query. [#11965](https://github.com/microsoft/vscode-cpptools/issues/11965)
* Fix the `-arch` flag overwriting the `-target` flag's value when it shouldn't. [#11971](https://github.com/microsoft/vscode-cpptools/issues/11971)
* Fix an issue in which the directory specified in a `compile_commands.json` was not being used as the current directory when querying the specified compiler path.
* Fix an issue with configuring IntelliSense for a header file after having chosen an associated source file in which inclusion of the header is disabled or removed.
* Fix an issue where use of an explicit `compilerPath` to override the compiler in a `compile_commands.json` will also throw out the compiler arguments.
* Fix IntelliSense passes occurring while a user is still typing, instead of honoring the `C_Cpp.intelliSenseUpdateDelay` setting.
* Fix issues related to support for C++ modules and parsing of related compiler arguments.
* Fix issues with the tag parsing status sometimes not being accurately reflected in the UI.
* Fix document and workspace symbol requests being blocked by an IntelliSense request.
* Remove the requirement that a file be open in the editor from various LSP requests.
* Fix a crash if `compile_commands.json` doesn't have an array at the root.
* Fix a call hierarchy bug leading to use of header-only TU's unnecessarily.
* Fix an issue that could result in the Outline pane not being populated.
* Fix a bug that could lead to missing TU source file candidates.
* Address multiple issues with compiler querying of clang-cl.
* Fix a potential crash when using 'Find All References'.
* Fix a "random" IntelliSense crash during completion.
* Fix a crash if access to `/dev/urandom` is restricted.
* Fix some crashes reported by crash telemetry.
* Lots of other minor fixes.

## Version 1.18.5: November 16, 2023
### Bug Fix
* Fix `~/vscode-cpptools` being used as the cache folder instead of `~/.cache/vscode-cpptools` on Linux. [#11693](https://github.com/microsoft/vscode-cpptools/issues/11693)

## Version 1.18.4: November 14, 2023
### Bug Fixes:
* Fix 'Extract to function' not scrolling to and selecting the added header declaration. [#11676](https://github.com/microsoft/vscode-cpptools/issues/11676)
* Fix the extension sometimes failing to activate with VS Code versions less than 1.85. [#11680](https://github.com/microsoft/vscode-cpptools/issues/11680)

## Version 1.18.3: November 13, 2023
### New Features
* Add an 'Extract to function' (or member function) code action after selecting code. [#1162](https://github.com/microsoft/vscode-cpptools/issues/1162)
* Compiler acquisition improvements. [#10525](https://github.com/microsoft/vscode-cpptools/issues/10525)
* Provide `Add '#include'` code action suggestions for IntelliSense errors related to symbols not being found. [#10791](https://github.com/microsoft/vscode-cpptools/issues/10791)

### Enhancements
* Add keyboard support for 'Inline Macro'. [#11260](https://github.com/microsoft/vscode-cpptools/issues/11260)
* Add setting `C_Cpp.refactoring.includeHeader` to customize whether or not to add an include header when doing a refactoring code action. [#11271](https://github.com/microsoft/vscode-cpptools/issues/11271)
* Improve the walkthrough wording. [#11320](https://github.com/microsoft/vscode-cpptools/issues/11320)
* Update clang-format and clang-tidy to 17. [PR #11491](https://github.com/microsoft/vscode-cpptools/pull/11491)
* Add a pre-release available notification. [PR #11569](https://github.com/microsoft/vscode-cpptools/pull/11569)

### Bug Fixes
* Fix the debugger truncating long strings when inspecting values. [#1786](https://github.com/microsoft/vscode-cpptools/issues/1786)
* Switch to using `XDG_CACHE_HOME` on Linux for the default database path. [#10191](https://github.com/microsoft/vscode-cpptools/issues/10191)
* Fix an IntelliSense error with std::is_trivially_copyable_v. [#10712](https://github.com/microsoft/vscode-cpptools/issues/10712)
* Fix incorrect status and commands with the tag parsing language status UI. [#10749](https://github.com/microsoft/vscode-cpptools/issues/10749)
* Fix an empty (`""`) `compilerPath` in a base configuration overriding the compiler specified by a custom configuration provider or a `compile_commands.json`. [#11373](https://github.com/microsoft/vscode-cpptools/issues/11373)
* Fix a startup crash when reading values from JSON (settings) that are not the type expected. [#11375](https://github.com/microsoft/vscode-cpptools/issues/11375)
* Fix a crash detected by crash telemetry. [#11401](https://github.com/microsoft/vscode-cpptools/issues/11401)
* Fix handling of an undefined `env` variable on Linux and macOS. [#11447](https://github.com/microsoft/vscode-cpptools/issues/11447)
* Fix multiple issues with querying `nvcc` (CUDA) as a compiler. [#11454](https://github.com/microsoft/vscode-cpptools/issues/11454)
* Fix an IntelliSense crash when hovering over an invalid array index expression. [#11510](https://github.com/microsoft/vscode-cpptools/issues/11510)
* Fix an issue that could cause a C language standard to be applied to a C++ file, or vice versa.
* Remove `cpp` and `clang-cpp` preprocessors from the list of detectable compilers.
* Fix an autocomplete crash bug (primarily on Mac).

## Version 1.17.5: August 28, 2023
### Bug Fixes
* Fix a language server crash for platforms that don't support the IntelliSense cache (AutoPCH). [#10789](https://github.com/microsoft/vscode-cpptools/issues/10789)
* Fix markdown in comments when inline/block code is used. [#11322](https://github.com/microsoft/vscode-cpptools/issues/11322)
* Fix Find All References and Call Hierarchy for C files when the cursor is at the end of a symbol. [#11338](https://github.com/microsoft/vscode-cpptools/issues/11338)
* Fix usage of the `/Zc:alignedNew-` MSVC compiler option. [#11350](https://github.com/microsoft/vscode-cpptools/issues/11350)

## Version 1.17.4: August 21, 2023
### Bug Fixes
* Fix crash recovery for the main extension process. [#11335](https://github.com/microsoft/vscode-cpptools/issues/11335)
* Fix an IntelliSense process crash when certain error messages occur with a language pack enabled. [#11336](https://github.com/microsoft/vscode-cpptools/issues/11336)

## Version 1.17.3: August 16, 2023
### Bug Fix
* Fix a regression with attaching the debugger to processes on Linux and macOS. [#11328](https://github.com/microsoft/vscode-cpptools/issues/11328)

## Version 1.17.2: August 14, 2023
### Enhancements
* Enable a subset of markdown to render in hover by default and a `C_Cpp.markdownInComments` setting. [#6020](https://github.com/microsoft/vscode-cpptools/issues/6020), [#10461](https://github.com/microsoft/vscode-cpptools/issues/10461)
* Add support for gcc 13 features. [#11038](https://github.com/microsoft/vscode-cpptools/issues/11038)
* Add default compiler detection of additional compilers in MSYS environments. [#11211](https://github.com/microsoft/vscode-cpptools/issues/11211)
* Use musl for building Linux binaries of the extension.
* Add support for additional compiler wrappers: gomacc, distcc, buildcache, and icecc.

### Bug Fixes
* Fix a couple bugs with documentation comments. [#5241](https://github.com/microsoft/vscode-cpptools/issues/5241)
* Added `__float128` support in gcc IntelliSense mode. [#9558](https://github.com/microsoft/vscode-cpptools/issues/9558)
* Fix an issue where the debugger would get stuck while using cl.exe options. [#10231](https://github.com/microsoft/vscode-cpptools/issues/10231)
* Fix C/C++ commands showing in the Command Palette with non-C/C++ files. [#10421](https://github.com/microsoft/vscode-cpptools/issues/10421)
* Fix the 'Select IntelliSense Configuration' command to also update an existing `compilerPath` in c_cpp_properties.json. [#10808](https://github.com/microsoft/vscode-cpptools/issues/10808)
* Update clang-format (and clang-tidy) to 16.0.6 to fix a bug. [#11027](https://github.com/microsoft/vscode-cpptools/issues/11027)
* Fix `#include` completion leaving an extra `>`. [#11042](https://github.com/microsoft/vscode-cpptools/issues/11042)
* Fix an issue with matching of glob patterns containing path delimiters. [#11132](https://github.com/microsoft/vscode-cpptools/issues/11132)
* Fix Create Declaration/Definition via `Quick Fix…` from hover tooltip. [#11157](https://github.com/microsoft/vscode-cpptools/issues/11157)
* Fix issues with compiler querying of clang-cl. [#11207](https://github.com/microsoft/vscode-cpptools/issues/11207)
* Fix `files.encoding` setting on startup. [#11210](https://github.com/microsoft/vscode-cpptools/issues/11210)
* Fix a crash related to directories with a very large number of files. [#11226](https://github.com/microsoft/vscode-cpptools/issues/11226)
* Fix the parameter format of call hierarchy items. [#11247](https://github.com/microsoft/vscode-cpptools/issues/11247)
* Remove the vcpkg code action from the missing includes code action list. [#11252](https://github.com/microsoft/vscode-cpptools/issues/11252)
* Fix the file path info of call hierarchy items to display the relative path to a workspace folder. [#11254](https://github.com/microsoft/vscode-cpptools/issues/11254)
* Fix colorization for macro expansions in macro arguments. [#11256](https://github.com/microsoft/vscode-cpptools/issues/11256)
* Fix a crash for CUDA projects with '>' in the command line. [#11289](https://github.com/microsoft/vscode-cpptools/issues/11289)
* Increase the default standard for the 'Build and Debug Active File' feature to c++14 on macOS. [#11292](https://github.com/microsoft/vscode-cpptools/issues/11292)
* Fix an issue with the compiler currently configured for use with IntelliSense being listed last in the task creation popup. [PR #11299](https://github.com/microsoft/vscode-cpptools/pull/11299)
* Fix an IPCH issue on Linux due to the Position Independent Executable (PIE) option not being set since 1.17.0.
* Fix Rank > 1 Display Strings for Natvis. [PR MIEngine#1406](https://github.com/microsoft/MIEngine/pull/1406)
* Fix some crashes identified by crash telemetry.
* Fix an issue that could cause zombie processes on Linux/Mac.
* Address some issues with glibc version compatibility. Native binaries for cpptools and the bundled clang-tidy/clang-format are now built with musl and fully statically linked.
* Fix the wrong compiler being set as default when configured to use `compile_commands.json` and overriding the compiler used there with an explicit `compilerPath`.

### Thank You to the Contributors
* [@gareth-rees (Gareth Rees)](https://github.com/gareth-rees): Always use `--simple-values` in newer versions of GDB. [PR MIEngine#1400](https://github.com/microsoft/MIEngine/pull/1400)
* [@iAbadia (Iñaki)](https://github.com/iAbadia): Align use of 'sendInvalidate' request arguments. [PR MIEngine#1402](https://github.com/microsoft/MIEngine/pull/1402)
* [@intel-rganesh (Rakesh Ganesh)](https://github.com/intel-rganesh): Introduce `--thread` and `--frame options`. [PR MIEngine#1401](https://github.com/microsoft/MIEngine/pull/1401)
* [@michalmaka (Michał Mąka)](https://github.com/michalmaka): Add support for Toybox to the remote process picker. [PR #11175](https://github.com/microsoft/vscode-cpptools/pull/11175)
* [@sbobko (Sergey Bobko)](https://github.com/sbobko): Add 'sendInvalidate' request. [PR MIEngine#1367](https://github.com/microsoft/MIEngine/pull/1367)
* [@yne (Rémy F.)](https://github.com/yne): Add wildcard support for `includePath`. [PR #10388](https://github.com/microsoft/vscode-cpptools/pull/10388)

## Version 1.16.3: June 23, 2023
### Bug Fix
* Fix "cout is ambiguous" error. [#11122](https://github.com/microsoft/vscode-cpptools/issues/11122)

## Version 1.16.2: June 22, 2023
### New Features
* Add Call Hierarchy. [#16](https://github.com/microsoft/vscode-cpptools/issues/16)
* Add "Copy Definition" and "Copy Declaration" code actions (for when the default Create placement isn't desired). [#10238](https://github.com/microsoft/vscode-cpptools/issues/10238), [#10942](https://github.com/microsoft/vscode-cpptools/issues/10942)

### Enhancements
* Add support for other glob pattern syntax, such as `[]` and `^`. [#8960](https://github.com/microsoft/vscode-cpptools/issues/8960)
* Add support for C++23 z/Z and zu/ZU suffixes in clang/gcc modes. [#10190](https://github.com/microsoft/vscode-cpptools/issues/10190)
* Add warning logging when the database is reset due to a version change. [#10984](https://github.com/microsoft/vscode-cpptools/issues/10984)
* Move user compilers to the beginning of the "known compilers" lists. [#10985](https://github.com/microsoft/vscode-cpptools/issues/10985)
* Add file path to the details of a call hierarchy result. [#10997](https://github.com/microsoft/vscode-cpptools/issues/10997)
* Add `miDebuggerArgs` to debugger attach option.
  * Thank you for the contribution @Summon528 [PR #11066](https://github.com/microsoft/vscode-cpptools/pull/11066)

### Bug Fixes
* Fix an IntelliSense parsing bug with C++20 ranges. [#8039](https://github.com/microsoft/vscode-cpptools/issues/8039)
* Fix incorrect insertion of Create Declaration/Definition when it also adds a #include. [#10464](https://github.com/microsoft/vscode-cpptools/issues/10464)
* Fix an IntelliSense bug with user-defined floating-point literals. [#10837](https://github.com/microsoft/vscode-cpptools/issues/10837)
* Fix deadlock with Find All References. [#10855](https://github.com/microsoft/vscode-cpptools/issues/10855)
* Fix performance issues on machines with > 32 threads. [#10874](https://github.com/microsoft/vscode-cpptools/issues/10874)
* Fix localization of "C/C++ Configurations". [#10907](https://github.com/microsoft/vscode-cpptools/issues/10907)
* Fix the workspace folder not getting added to the browse.path in some cases. [#10914](https://github.com/microsoft/vscode-cpptools/issues/10914)
* Fix incorrect Apple clang to LLVM clang version mappings. [#10920](https://github.com/microsoft/vscode-cpptools/issues/10920)
* Revert -fms-extensions being added for mingw compilers by default (due to bugs). [#10940](https://github.com/microsoft/vscode-cpptools/issues/10940)
* Fix the "known compilers" list not getting updated with "user compilers". [#10943](https://github.com/microsoft/vscode-cpptools/issues/10943)
* Fix cancelation of Find All References while confirming references. [#10947](https://github.com/microsoft/vscode-cpptools/issues/10947)
* Fix a bug with workspace parsing status. [PR #10974](https://github.com/microsoft/vscode-cpptools/pull/10974)
* Fix some bugs if settings were empty string or null. [#10994](https://github.com/microsoft/vscode-cpptools/issues/10994)
* Fix cancellation for Find All References/Rename/Call Hierarchy. [#10998](https://github.com/microsoft/vscode-cpptools/issues/10998)
* Fix two Doxygen comment generation bugs. [#10995](https://github.com/microsoft/vscode-cpptools/issues/10995), [#11016](https://github.com/microsoft/vscode-cpptools/issues/11016)
* Fix the thread pool sometimes not increasing in size, which could lead to the cpptools process incorrectly being shut down. [#11003](https://github.com/microsoft/vscode-cpptools/issues/11003)
* Stop using vcFormat if .editorconfig exists with only non-formatting cpp settings. [PR #11015](https://github.com/microsoft/vscode-cpptools/pull/11015)
* Use integratedTerminal when user is running cl.exe for debugger. [#11032](https://github.com/microsoft/vscode-cpptools/issues/11032)
  * Thank you for the contribution @caiohamamura [PR #11035](https://github.com/microsoft/vscode-cpptools/pull/11035)
* Fix the configure your IntelliSense notification to not show again when the "Don't Show Again" option is selected. [#11070](https://github.com/microsoft/vscode-cpptools/issues/11070)
* Fix a bug that could cause incomplete reading of stdout/stderr of child processes on Windows.
* Fix incorrect "declaration is incompatible" IntelliSense errors.
* Fix some potential crashes.

## Version 1.15.4: May 1, 2023
### Enhancements
* Support multiple natvis files in `visualizerFile`. [#925](https://github.com/microsoft/vscode-cpptools/issues/925)
* Enable error squiggles for single file mode if includes resolve. [#10062](https://github.com/microsoft/vscode-cpptools/issues/10062)
* Improve the description of the `C_Cpp.codeAnalysis.clangTidy.enabled` setting. [#10454](https://github.com/microsoft/vscode-cpptools/issues/10454)
* Add a 'Select an IntelliSense configuration' code action and error message for standard headers which can't be found. [#10531](https://github.com/microsoft/vscode-cpptools/issues/10531)
* Change the 'Edit "includePath" setting' code action to reference "compilerPath" for missing system includes. [#10675](https://github.com/microsoft/vscode-cpptools/issues/10675)
* Add a "Configure IntelliSense" status bar warning (currently controlled by an experiment). [#10685](https://github.com/microsoft/vscode-cpptools/issues/10685)
* Re-enable an updated C/C++ walkthrough (currently only available for some users). [PR #10707](https://github.com/microsoft/vscode-cpptools/pull/10707)
* Update to clang-format/tidy 16. [#10725](https://github.com/microsoft/vscode-cpptools/issues/10725)
* Move the configuration status bar item out of the language status UI. [#10755](https://github.com/microsoft/vscode-cpptools/issues/10755)
* Change `Select Default Compiler` to `Select IntelliSense Configuration` with configuration providers and compile commands added. [#10756](https://github.com/microsoft/vscode-cpptools/issues/10756)

### Bug Fixes
* Support use of `ccache`, 'sccache', and 'clcache' in `compilerPath` and `compile_commands.json` command lines. [#7616](https://github.com/microsoft/vscode-cpptools/issues/7616)
* Enable `-fms-extensions` by default for Cygwin and MinGW. [#8353](https://github.com/microsoft/vscode-cpptools/issues/8353)
* Fix incorrect, excessive logging with compile commands. [#9865](https://github.com/microsoft/vscode-cpptools/issues/9865)
* Fix IntelliSense errors with C++ 20 range and span. [#10024](https://github.com/microsoft/vscode-cpptools/issues/10024), [#10252](https://github.com/microsoft/vscode-cpptools/issues/10252)
* Fix two vcFormat settings being inverted. [#10262](https://github.com/microsoft/vscode-cpptools/issues/10262), [#10263](https://github.com/microsoft/vscode-cpptools/issues/10263)
* Fix 'Create Declaration / Definition' making modifications to files outside the workspace folder. [#10402](https://github.com/microsoft/vscode-cpptools/issues/10402)
* Fix code analysis when `--use-color=true` is used. [#10407](https://github.com/microsoft/vscode-cpptools/issues/10407)
* Fix IntelliSense errors with CUDA. [#10455](https://github.com/microsoft/vscode-cpptools/issues/10455)
* Fix random save failures while code analysis is running on the saved file. [#10482](https://github.com/microsoft/vscode-cpptools/issues/10482)
* Fix the compile commands prompt setting `compileCommands` to a `compile_commands.json` in a different workspace folder. [#10588](https://github.com/microsoft/vscode-cpptools/issues/10588)
* Fix code analysis with `_Float16`. [#10610](https://github.com/microsoft/vscode-cpptools/issues/10610)
* Fix code analysis with c23/gnu23. [#10615](https://github.com/microsoft/vscode-cpptools/issues/10615)
* Fix 'Reset IntelliSense Database' being delayed until parsing is finished. [#10616](https://github.com/microsoft/vscode-cpptools/issues/10616)
* Fix uncaught exception with some configuration providers. [#10634](https://github.com/microsoft/vscode-cpptools/issues/10634)
* Fix crashes with a multi-root workspace. [#10636](https://github.com/microsoft/vscode-cpptools/issues/10636)
* Fix bugs with the "You do not have IntelliSense configured" prompt. [#10658](https://github.com/microsoft/vscode-cpptools/issues/10658), [#10659](https://github.com/microsoft/vscode-cpptools/issues/10659)
* Fix random failures when adding or removing workspace folders. [PR #10665](https://github.com/microsoft/vscode-cpptools/pull/10665)
* Fix missing clang-tidy checks setting values. [#10667](https://github.com/microsoft/vscode-cpptools/issues/10667)
* Fix 'Select IntelliSense configuration' so that it works if it's already set in the workspace or workspace folder settings. [#10674](https://github.com/microsoft/vscode-cpptools/issues/10674)
* Fix clang-tidy 'clang-analyzer-' documentation links not working. [#10678](https://github.com/microsoft/vscode-cpptools/issues/10678)
* Fix the browse configuration provider cache not getting cleared. [#10692](https://github.com/microsoft/vscode-cpptools/issues/10692), [#10877](https://github.com/microsoft/vscode-cpptools/issues/10877)
* Fix a crash with recursive environment variables on Windows. [#10704](https://github.com/microsoft/vscode-cpptools/issues/10704)
* Fix `#import` of `.tlb` files failing due to `/Fo` arguments to `cl.exe` not being processed. [#10710](https://github.com/microsoft/vscode-cpptools/issues/10710)
* Fix `cppbuild` tasks not using the workspace folder as the `cwd` by default. [#10742](https://github.com/microsoft/vscode-cpptools/issues/10742)
* Fix lots of IntelliSense processes getting launched after a Find/Replace operation (potentially freezing the OS). [#10743](https://github.com/microsoft/vscode-cpptools/issues/10743)
* Fix workspace folder variable resolution with `clang_format_style`. [#10752](https://github.com/microsoft/vscode-cpptools/issues/10752)
* For remote attach, use an absolute `/bin/sh` path on Linux. [PR #10765](https://github.com/microsoft/vscode-cpptools/pull/10765)
* Fix the first registered configuration provider still being automatically used after a second registers. [PR #10772](https://github.com/microsoft/vscode-cpptools/pull/10772)
* Fix `C_Cpp.default.compilerPath` in the settings UI showing a string editor when it shouldn't. [#10795](https://github.com/microsoft/vscode-cpptools/issues/10795)
* Fix some issues due to usage of the spread operator not doing a deep copy. [PR #10803](https://github.com/microsoft/vscode-cpptools/pull/10803)
* Fix a deadlock with Find All References. [#10855](https://github.com/microsoft/vscode-cpptools/issues/10855)
* Fix the Code Analysis Options dropdown showing 'Resume' instead of 'Pause' after a cancel is done in a paused state. [#10879](https://github.com/microsoft/vscode-cpptools/issues/10879)
* Fix "Code Analysis Mode" not being localized when initially shown. [#10881](https://github.com/microsoft/vscode-cpptools/issues/10881)
* Fix the C/C++-related status bar items flickering off/on when switching documents. [PR #10888](https://github.com/microsoft/vscode-cpptools/pull/10888)
* Fix `__GXX_RTTI` incorrectly being defined by IntelliSense with clang and `-fms-compatibility`.
* Reduce the likelihood of an `onWillSaveWaitUntil` timeout.
* Fix an IntelliSense crash with C++20 concepts.
* Stop querying clang-cl.exe as C.

## Version 1.14.5: March 22, 2023
### Bug Fix
* Fix a deadlock with a multi-root workspace. [#10719](https://github.com/microsoft/vscode-cpptools/issues/10719)

## Version 1.14.4: February 28, 2023
### Enhancements
* Add `c23` and `c2x` support for clang and gcc modes. [#7471](https://github.com/microsoft/vscode-cpptools/issues/7471)
* Filter out clang-tidy `#pragma once in main file` warnings. [#10539](https://github.com/microsoft/vscode-cpptools/issues/10539)
* Auto-configure `configurationProvider` even if `default.compilerPath` is set. [PR #10607](https://github.com/microsoft/vscode-cpptools/pull/10607)

### Bug Fixes
* Fix `--` in args making compiler querying fail. [#10529](https://github.com/microsoft/vscode-cpptools/issues/10529)
* Fix every .C file being opened in a compile_commands.json if it's build for C++. [#10540](https://github.com/microsoft/vscode-cpptools/issues/10540)
* Fix `-std=c++` not being used in compile_commands.json for .C files. [#10541](https://github.com/microsoft/vscode-cpptools/issues/10541)
* Fix a crash when an error occurs in a forced include. [#10598](https://github.com/microsoft/vscode-cpptools/issues/10598)
* Fix the configuration provider browse cache not getting cleared. [PR #10608](https://github.com/microsoft/vscode-cpptools/pull/10608)
* Fix a bug that could cause IntelliSense to randomly stop updating.
* Fix some random failures that could happen during database deletion.
* Fix some random crashes on shutdown.

## Version 1.14.3: February 14, 2023
### New Features
* Add recursive macro expansion on hover. [#3579](https://github.com/microsoft/vscode-cpptools/issues/3579)
* Move status bar items to the language status UI. [#8405](https://github.com/microsoft/vscode-cpptools/issues/8405)
  * This may not be enabled for all users unless `C_Cpp.experimentalFeatures` is `enabled`.
* Add the 'Select Default Compiler' command that lets you choose a default compiler to configure IntelliSense. [#10027](https://github.com/microsoft/vscode-cpptools/issues/10027)

### Enhancements
* Exclude rename results external to the workspace. [#9235](https://github.com/microsoft/vscode-cpptools/issues/9235)
* Add error messages for Create Declaration / Definition. [#10163](https://github.com/microsoft/vscode-cpptools/issues/10163)
* Add support for LLVM-based Intel C/C++ compilers. [#10218](https://github.com/microsoft/vscode-cpptools/issues/10218)
* SSH output improvements. [PR #10292](https://github.com/microsoft/vscode-cpptools/pull/10292)
* Reorder commands in the code action context menu. [#10400](https://github.com/microsoft/vscode-cpptools/issues/10400)
* Add Ada to supported languages for debugging. [#10475](https://github.com/microsoft/vscode-cpptools/issues/10475)
  * Anthony Leonardo Gracio (@AnthonyLeonardoGracio) [PR #10476](https://github.com/microsoft/vscode-cpptools/pull/10476)

### Bug Fixes
* Fix usage of relative paths in IntelliSense configuration settings with multi-root workspaces. [#4983](https://github.com/microsoft/vscode-cpptools/issues/4983)
* Fix infinite recursion in scout_parser. [#8898](https://github.com/microsoft/vscode-cpptools/issues/8898)
* Fix an IntelliSense crash with the seqan3 library. [#8956](https://github.com/microsoft/vscode-cpptools/issues/8956)
* Fix looping between C and C++. [#9689](https://github.com/microsoft/vscode-cpptools/issues/9689)
* Fix Doxygen comments for the function signature being autogenerated when typing inside a function. [#9742](https://github.com/microsoft/vscode-cpptools/issues/9742)
* Show a reload prompt after `C_Cpp.hover` is changed. [#10076](https://github.com/microsoft/vscode-cpptools/issues/10076)
* Fix function inlay hints not working with `std::string_literal` arguments. [#10078](https://github.com/microsoft/vscode-cpptools/issues/10078)
* Fix IntelliSense completion for `std::string` with `?:` and `string()`. [#10103](https://github.com/microsoft/vscode-cpptools/issues/10103)
* Fix semantic colorization not working in a certain case. [#10105](https://github.com/microsoft/vscode-cpptools/issues/10105)
* Fix IntelliSense completion not working inside constructor calls that are incomplete. [#10111](https://github.com/microsoft/vscode-cpptools/issues/10111)
* Fix changes to the enclosing type not being taken into account after "Create Declaration / Definition" is used once. [#10162](https://github.com/microsoft/vscode-cpptools/issues/10162)
* Fix "False positive expression must have a constant value with __builtin_choose_expr in _Static_assert". [#10168](https://github.com/microsoft/vscode-cpptools/issues/10168)
* Fix Create Declaration / Definition with an anonymous namespace. [#10189](https://github.com/microsoft/vscode-cpptools/issues/10189)
* Fix file exclusions not being applied to the first directory found for each browse.path entry. [#10205](https://github.com/microsoft/vscode-cpptools/issues/10205)
* Fix IntelliSense mode auto-detection for VS 2015 compiler paths. [#10207](https://github.com/microsoft/vscode-cpptools/issues/10207)
* Fix clang-cl 15 querying with /WX. [#10221](https://github.com/microsoft/vscode-cpptools/issues/10221)
* Fix an incorrect IntelliSense error with `std::bind`, c++17, and windows-msvc-arm64 mode. [#10304](https://github.com/microsoft/vscode-cpptools/issues/10304)
* Fix vcFormat when using lambda functions. [#10326](https://github.com/microsoft/vscode-cpptools/issues/10326)
* Fix IntelliSense crash in field_for_lambda_capture. [#10359](https://github.com/microsoft/vscode-cpptools/issues/10359)
* Fix for cpptools getting shutdown after waking up from sleep. [#10362](https://github.com/microsoft/vscode-cpptools/issues/10362)
* Fix an IntelliSense crash when using the French language pack. [#10374](https://github.com/microsoft/vscode-cpptools/issues/10374)
* Fix the process id picker only showing part of the process on a remote machine. [#10379](https://github.com/microsoft/vscode-cpptools/issues/10379)
* Fix temp files generating at the incorrect path. [#10386](https://github.com/microsoft/vscode-cpptools/issues/10386)
* Fix a crash in extractArgs. [PR #10394](https://github.com/microsoft/vscode-cpptools/pull/10394)
* Fix a bug with settings changes not being handled correctly for multi-root. [PR #10458](https://github.com/microsoft/vscode-cpptools/pull/10458)

## Version 1.13.9: January 4, 2023
### Bug Fix
* Fix clang-format and clang-tidy not working for macOS 11 arm64. [#10282](https://github.com/microsoft/vscode-cpptools/issues/10282)

## Version 1.13.8: December 15, 2022
### Bug Fixes
* Fix tag parser failure on machines with multiple extension users. [#10224](https://github.com/microsoft/vscode-cpptools/issues/10224)
* Fix a `--using_directory` IntelliSense error if LIBPATH is defined with non-msvc IntelliSense modes. [#10249](https://github.com/microsoft/vscode-cpptools/issues/10249)
* Fix a crash when the configuration name is missing. [#10251](https://github.com/microsoft/vscode-cpptools/issues/10251)

## Version 1.13.7: December 8, 2022
### Bug Fix
* Fix `files.associations` not working. [#10244](https://github.com/microsoft/vscode-cpptools/issues/10244)

## Version 1.13.6: December 6, 2022
### New Features
* Add the ability to generate definitions from declarations and vice versa. [#664](https://github.com/microsoft/vscode-cpptools/issues/664)
* Add SSH Target Selector. [PR #9760](https://github.com/microsoft/vscode-cpptools/pull/9760)
* Add rsync support in deploySteps. [PR #9808](https://github.com/microsoft/vscode-cpptools/pull/9808)

### Enhancements
* Add `C_Cpp.caseSensitiveFileSupport` for enabling case sensitive file handling on Windows. [#1994](https://github.com/microsoft/vscode-cpptools/issues/1994)
* Add sections to settings. [#8237](https://github.com/microsoft/vscode-cpptools/issues/8237)
* Make Doxygen hover comments customizable with `C_Cpp.doxygen.sectionTags`. [#8525](https://github.com/microsoft/vscode-cpptools/issues/8525)
* Add better build and debug task handling for when a compiler or debugger doesn't exist. [#8836](https://github.com/microsoft/vscode-cpptools/issues/8836)
* Delay applying `c_cpp_properties.json` changes until after a save. [#9185](https://github.com/microsoft/vscode-cpptools/issues/9185)
* Create directories on Linux/Mac with 755 instead of 777 permissions. [#9670](https://github.com/microsoft/vscode-cpptools/issues/9670)
* Check for MSVC environment variables for configuring IntelliSense. [#9745](https://github.com/microsoft/vscode-cpptools/issues/9745)
* Enable the inlay hint settings to be set per-workspace folder. [#9782](https://github.com/microsoft/vscode-cpptools/issues/9782)
* Add a `C_Cpp.hover` setting to enable disabling hover results. [#9793](https://github.com/microsoft/vscode-cpptools/issues/9793)
* Update to clang-format and clang-tidy 15.0.3. [#9816](https://github.com/microsoft/vscode-cpptools/issues/9816)
* Enable hiding the SSH Targets view with the `C_Cpp.sshTargetsView` setting. [#9836](https://github.com/microsoft/vscode-cpptools/issues/9836)
* Change "Enabled", "Disabled", "Default" settings to camelCase. [PR #9862](https://github.com/microsoft/vscode-cpptools/pull/9862)
* Add support for C++ modules IFC version 0.42. [#9884](https://github.com/microsoft/vscode-cpptools/issues/9884)
* Add SSH terminal for targets. [PR #9895](https://github.com/microsoft/vscode-cpptools/pull/9895)
* Make array settings give a warning for duplicates. [PR #9959](https://github.com/microsoft/vscode-cpptools/pull/9959)
* Add "iar" and "armcc5" problem matchers. [#10054](https://github.com/microsoft/vscode-cpptools/issues/10054)
  * Michael (@morsisko) [PR #10085](https://github.com/microsoft/vscode-cpptools/pull/10085), [PR #10101](https://github.com/microsoft/vscode-cpptools/pull/10101)
* Pass `--Wno-error=unknown` to clang-format (12 or newer) to avoid failing on unsupported settings. [#10072](https://github.com/microsoft/vscode-cpptools/issues/10072)
* Add support for `/cygdrive` paths returned by some versions of Cygwin. [#10112](https://github.com/microsoft/vscode-cpptools/issues/10112)
* Switch from RapidJSON to VS's internal JSON parser.

### Bug Fixes
* Fix "final" breaking formatting. [#6638](https://github.com/microsoft/vscode-cpptools/issues/6638)
* Fix incorrect "expected concept name" IntelliSense error. [#6876](https://github.com/microsoft/vscode-cpptools/issues/6876)
* Fix incorrect Outline view with C++20 namespace ::inline syntax. [#7216](https://github.com/microsoft/vscode-cpptools/issues/7216)
* Fix updates to compile_commands.json not being handled if specified using a relative path. [#7610](https://github.com/microsoft/vscode-cpptools/issues/7610)
* Fix variadic macros not expanding correctly. [#8178](https://github.com/microsoft/vscode-cpptools/issues/8178)
* Fix the `editor.parameterHints.enabled` setting not being used when `C_Cpp.autocompleteAddParentheses` is `true`. [#9314](https://github.com/microsoft/vscode-cpptools/issues/9314)
* Fix IntelliSense bug "A result type of `__builtin_choose_expr` that returns a pointer to a function is not correctly inferred in clang mode". [#9368](https://github.com/microsoft/vscode-cpptools/issues/9368)
* Fix some invalid macro redefinition errors. [#9435](https://github.com/microsoft/vscode-cpptools/issues/9435)
* Fix wordexp sometimes getting stuck on Mac (and Linux). [#9688](https://github.com/microsoft/vscode-cpptools/issues/9688)
* Fix ctrl+space completion for Doxygen tags. [#9732](https://github.com/microsoft/vscode-cpptools/issues/9732)
* Fix the position of inlay parameter hints when using at or operator[]. [#9741](https://github.com/microsoft/vscode-cpptools/issues/9741)
* Fix `-std=` being passed to clang-tidy in certain cases . [#9776](https://github.com/microsoft/vscode-cpptools/issues/9776)
* Fix `${workspaceFolder}` not being resolved in `C_Cpp.clang_format_style`. [#9786](https://github.com/microsoft/vscode-cpptools/issues/9786)
* Fix debugger visualization for ArrayItem elements more than 1000. [#9801](https://github.com/microsoft/vscode-cpptools/issues/9801)
* Fix extra comma in the generated the `(gdb) attach` configuration in `launch.json`. [#9818](https://github.com/microsoft/vscode-cpptools/issues/9818)
* Fix IntelliSense crash with range-v3 `ranges::views::addressof`. [#9870](https://github.com/microsoft/vscode-cpptools/issues/9870)
* Fix slow compiler querying. [#9882](https://github.com/microsoft/vscode-cpptools/issues/9882)
* Handle `-fexperimental-library` clang argument. [#9888](https://github.com/microsoft/vscode-cpptools/issues/9888)
* Fix compiler querying with multiple -arch. [#9894](https://github.com/microsoft/vscode-cpptools/issues/9894)
* Fix code analysis errors related to SSE being enabled when gcc is used. [#9898](https://github.com/microsoft/vscode-cpptools/issues/9898)
* Fix issue with parsing SSH configurations that could cause the extension to fail to activate. [#9933](https://github.com/microsoft/vscode-cpptools/pull/9933)
* Fix inlay hints showing "type" for lambdas in certain cases. [#9971](https://github.com/microsoft/vscode-cpptools/issues/9971)
* Resolve variables for `C_Cpp.codeAnalysis.clangTidy.args` and `headerFilter`. [#9981](https://github.com/microsoft/vscode-cpptools/issues/9981), [#9996](https://github.com/microsoft/vscode-cpptools/issues/9996)
* Fix some translations. [#9986](https://github.com/microsoft/vscode-cpptools/issues/9986), [#10011](https://github.com/microsoft/vscode-cpptools/issues/10011), [#10012](https://github.com/microsoft/vscode-cpptools/issues/10012), [#10013](https://github.com/microsoft/vscode-cpptools/issues/10013)
* Fix "Step Over past a logpoint stops at the wrong place". [#9995](https://github.com/microsoft/vscode-cpptools/issues/9995)
* Disable the "Generate Doxygen Comment" context menu when IntelliSense is disabled. [PR #10007](https://github.com/microsoft/vscode-cpptools/pull/10007)
* Fix Doxygen code action from appearing on a function that already has a `*/` comment. [#10009](https://github.com/microsoft/vscode-cpptools/issues/10009)
* Fix clang-tidy and clang-format not working on CentOS7 and other Linux OS's without glibc 2.27 or greater. [#10019](https://github.com/microsoft/vscode-cpptools/issues/10019)
* Fix various bugs with the `C_Cpp.codeAnalysis.clangTidy.headerFilter` setting. [#10023](https://github.com/microsoft/vscode-cpptools/issues/10023)
* Fix Doxygen comment generation when there's a selection. [#10028](https://github.com/microsoft/vscode-cpptools/issues/10028)
* Fix issue that could cause document corruption. [#10035](https://github.com/microsoft/vscode-cpptools/issues/10035)
* Fixed crash on Linux/Mac when a full command line is specified in `compilerPath` containing invalid arguments. [PR #10070](https://github.com/microsoft/vscode-cpptools/pull/10070)
* Fix random "Failed to spawn IntelliSense process: 65520" on Mac. [#10091](https://github.com/microsoft/vscode-cpptools/issues/10091)
* Fix debugger throwing error "stdout maxBuffer exceeded". [10107](https://github.com/microsoft/vscode-cpptools/issues/10107)
* Fix "Can't attach to process on Windows: Unexpected token \ in JSON". [#10108](https://github.com/microsoft/vscode-cpptools/issues/10108)
* Fix "Don't hardcode path to kill in UnixUtilities". [#10124](https://github.com/microsoft/vscode-cpptools/issues/10124)
  * Ellie Hermaszewska (@expipiplus1) [PR #1373](https://github.com/microsoft/MIEngine/pull/1373)
* Fix formatting when clang-format 11 or earlier is used (and another issue for version 8 or earlier). [#10178](https://github.com/microsoft/vscode-cpptools/issues/10178)
* Fix "Natvis: are multi-dimensional arrays supported in gdb natvis?". [MIEngine#980](https://github.com/microsoft/MIEngine/issues/980)
* Fix include completion sorting extensionless headers (e.g. string) after headers with an extension (e.g. string.h).
* Fix extensionHost logging an error related to onWillSaveTextDocument whenever a save is done.
* Fix random "Failed to spawn IntelliSense process" on Mac.
* Fix a deadlock when IntelliSense errors are updating.
* Fix redundant rescan when adding a workspace folder.

### Removed Feature
* Removed explicit WSL support in favor of using the WSL extension. [PR #10066](https://github.com/microsoft/vscode-cpptools/pull/10066)

## Version 1.12.4: August 31, 2022
### Other
* Revert changes to telemetry key format. [PR #9822](https://github.com/microsoft/vscode-cpptools/pull/9822)

## Version 1.12.3: August 30, 2022
### New Features
* Add Doxygen comment generation via command, context menu, code action, or typing. [#5683](https://github.com/microsoft/vscode-cpptools/issues/5683)
* Add auto-complete of Doxygen keywords in comments.

### Enhancements
* Add auto-formatting of lines that are changed by code analysis fixes. [#9322](https://github.com/microsoft/vscode-cpptools/issues/9322)
* Add compile arguments to enable colorized output in cppBuild tasks for clang. [#9643](https://github.com/microsoft/vscode-cpptools/issues/9643)
* Cache and reuse SSH passwords in the current remote debugging session. [PR #9654](https://github.com/microsoft/vscode-cpptools/pull/9654)
* Fix "natvis collections only show the first 50 elements". [MIEngine#821](https://github.com/microsoft/MIEngine/issues/821)
  * Related [#9377](https://github.com/microsoft/vscode-cpptools/issues/9377)
* Fix "cppdbg doesn't support array view of char* buf". [MIEngine#1258](https://github.com/microsoft/MIEngine/issues/1258)
* Support explicit `this` references in natvis files.
  * @Trass3r [PR MIEngine#1163](https://github.com/microsoft/MIEngine/pull/1163)
* Do std fallback when compiler querying, even when explicitly specified via a compiler arg.

### Bug Fixes
* Fix several IntelliSense parsing bugs. [#3683](https://github.com/microsoft/vscode-cpptools/issues/3683), [#6659](https://github.com/microsoft/vscode-cpptools/issues/6659), [#7446](https://github.com/microsoft/vscode-cpptools/issues/7446), [#9215](https://github.com/microsoft/vscode-cpptools/issues/9215)
* Fix crash when tag parsing files containing certain string literals. [#9538](https://github.com/microsoft/vscode-cpptools/issues/9538)
* Fix incorrect semantic tokens with templated operator overloads. [#9556](https://github.com/microsoft/vscode-cpptools/issues/9556)
* Fix `.` to `->` completion in functions defined in the class/struct definition. [#9599](https://github.com/microsoft/vscode-cpptools/issues/9599)
* Fix inlay hint filtering not working with some cases of whitespace. [#9606](https://github.com/microsoft/vscode-cpptools/issues/9606)
* Fix Chinese translation mistakes.
  * kouhe3 (@kouhe3) [PR #9624](https://github.com/microsoft/vscode-cpptools/pull/9624)
* Fix IntelliSense error with ARM register declarations. [#9627](https://github.com/microsoft/vscode-cpptools/issues/9627)
* Fix files with a `.c` extension not using a C++ `std` version passed in the `compilerArgs` or `compilerFragments`. [#9628](https://github.com/microsoft/vscode-cpptools/issues/9628)
* Fix unnecessary IntelliSense process restarting on file creation handling. [#9630](https://github.com/microsoft/vscode-cpptools/issues/9630)
* Fix tag parsing of classes and enums with attributes. [#9672](https://github.com/microsoft/vscode-cpptools/issues/9672)
* Add PID to the extended remote process picker. [PR #9673](https://github.com/microsoft/vscode-cpptools/pull/9673)
* Fix tag parser crash. [#9679](https://github.com/microsoft/vscode-cpptools/issues/9679), [#9695](https://github.com/microsoft/vscode-cpptools/issues/9695)
* Fix code analysis fixes generating invalid code when the fix has escaped characters. [#9683](https://github.com/microsoft/vscode-cpptools/issues/9683)
* Fix unintended generation of `nul.d` file when querying clang or gcc, when compiler arguments include dependency generation arguments. [#9707](https://github.com/microsoft/vscode-cpptools/issues/9707)
* Fix code analysis fixes not being available when more than one check is associated with a fix. [#9755](https://github.com/microsoft/vscode-cpptools/issues/9755)
* Fix error when debugging is started without a launch.json and IntelliSense is disabled. [#9762](https://github.com/microsoft/vscode-cpptools/issues/9762)
* Fix "The result of GDB -exec evaluate request in all contexts is printed in debug console." [MIEngine #1236](https://github.com/microsoft/MIEngine/issues/1236)
* Fix "Evaluating a variable after a failed Step Out causes a fatal error, leaving debug session unusable". [MIEngine#1336](https://github.com/microsoft/MIEngine/issues/1336)
  * Gareth Rees (@gareth-rees) [PR MIEngine#1337](https://github.com/microsoft/MIEngine/pull/1337)
* Fix deadlock in HandleStackTraceRequestAsync where lock was hold too long.
  * GeorgeMay (@JoergMeier106) [PR MIEngine#1309](https://github.com/microsoft/MIEngine/pull/1309)
* Fix potential crashes on shutdown.

## Version 1.11.5: August 9, 2022
### Bug Fixes
* Fix crash when tag parsing files containing certain string literals. [#9538](https://github.com/microsoft/vscode-cpptools/issues/9538)
* Fix `llvm-project` parser crash on file: `clang/test/parser/parser_overflow.c`. [#9653](https://github.com/microsoft/vscode-cpptools/issues/9653)
* Fix `llvm-project` parser crash on file: `libcxx/test/support/test.support/make_string_header.pass.cpp`. [#9679](https://github.com/microsoft/vscode-cpptools/issues/9679)

## Version 1.11.4: July 21, 2022
### New Features
* Add inlay hints for parameters and auto types. [#5845](https://github.com/microsoft/vscode-cpptools/issues/5845)
* Add extended remote support for debugging. [#8497](https://github.com/microsoft/vscode-cpptools/issues/8497), [#9195](https://github.com/microsoft/vscode-cpptools/issues/9195), [#9491](https://github.com/microsoft/vscode-cpptools/discussions/9491), [#9505](https://github.com/microsoft/vscode-cpptools/issues/9505)

### Enhancements
* Add deploySteps and variables to cppdbg. [PR #9418](https://github.com/microsoft/vscode-cpptools/pull/9418)

### Bug Fixes
* Fix "unknown register name" IntelliSense error. [#4382](https://github.com/microsoft/vscode-cpptools/issues/4382)
* Fix performance issue with tag parsing a file with a lot of defines. [#6454](https://github.com/microsoft/vscode-cpptools/issues/6454)
* Fix IntelliSense with gcc vector extension types. [#6890](https://github.com/microsoft/vscode-cpptools/issues/6890)
* Fix doc comments for macros and typedefs. [#8320](https://github.com/microsoft/vscode-cpptools/issues/8320)
* Fix issue with CUDA configuration when using a custom config provider and no config is available for the file. [#8483](https://github.com/microsoft/vscode-cpptools/issues/8483)
* Fix missing logging when `C_Cpp.intelliSenseEngine` is set to `Disabled`. [#9277](https://github.com/microsoft/vscode-cpptools/issues/9277)
* Fix doxygen comments not being displayed for multiple adjacent `@brief` or `@return` tags. [#9316](https://github.com/microsoft/vscode-cpptools/issues/9316)
* Fix the code analysis "disable" option not automatically clearing the disabled diagnostics. [#9364](https://github.com/microsoft/vscode-cpptools/issues/9364)
* Fix `-isystem` not being used for system headers with code analysis. [#9366](https://github.com/microsoft/vscode-cpptools/issues/9366)
* Fix compiler querying for EDG-based compilers. [#9410](https://github.com/microsoft/vscode-cpptools/issues/9410)
* Fix hiding IntelliSense dependent commands when `C_Cpp.intelliSenseEngine` is `Disabled`. [#9451](https://github.com/microsoft/vscode-cpptools/issues/9451)
* Fix cl.exe build tasks not showing for .c files and .c build tasks being cached for .cpp files (and vice versa). [PR #9544](https://github.com/microsoft/vscode-cpptools/pull/9544)
* Fix code analysis not detecting warnings with relative paths. [#9555](https://github.com/microsoft/vscode-cpptools/issues/9555)
* Fix `--header-filter` being used with clang-tidy when it shouldn't when a .clang-tidy file exists. [#9566](https://github.com/microsoft/vscode-cpptools/issues/9566)
* Fix code analysis giving an error with `__has_include` with gcc 9. [#9575](https://github.com/microsoft/vscode-cpptools/issues/9575)
* Fix `-target` not being processed in `compilerArgs`. [#9586](https://github.com/microsoft/vscode-cpptools/issues/9586)

## Version 1.10.8: July 7, 2022
### Enhancements
* Allow breakpoints for Rust debugging. [PR #9484](https://github.com/microsoft/vscode-cpptools/pull/9484)
* Make `C_Cpp.debugShortcut` settable per-workspace folder. [PR #9514](https://github.com/microsoft/vscode-cpptools/pull/9514)

### Bug Fixes
* Fix crash if clang-tidy returns a replacement with an empty FilePath. [#9437](https://github.com/microsoft/vscode-cpptools/issues/9437)
* Fix skipping the compiler argument after `-c`. [#9453](https://github.com/microsoft/vscode-cpptools/issues/9453)
* Fix `-std:c++20` not being handled with cl.exe. [#9458](https://github.com/microsoft/vscode-cpptools/issues/9458)
* Fix bug with the environment being incorrect when compiler querying. [#9472](https://github.com/microsoft/vscode-cpptools/issues/9472)
* Fix duplicate compiler args in compiler query with custom configuration providers using cpptools-api prior to v6. [#9531](https://github.com/microsoft/vscode-cpptools/issues/9531)
* Fix process launching concurrency issues on Windows.

## Version 1.10.7: June 15, 2022
### Bug Fixes
* Fix bugs with process creation on Windows (which caused IntelliSense to fail). [#9431](https://github.com/microsoft/vscode-cpptools/issues/9431)

## Version 1.10.6: June 14, 2022
### Bug Fixes
* Fix `@responseFile` in `compilerArgs` not being handled on Linux/Mac. [#9434](https://github.com/microsoft/vscode-cpptools/issues/9434)
* Fix debug preLaunchTask not working when `C_Cpp.intelliSenseEngine` is `Disabled`. [#9446](https://github.com/microsoft/vscode-cpptools/issues/9446)
* Make the `C_Cpp.legacyCompilerArgsBehavior` setting non-deprecated.

## Version 1.10.5: June 8, 2022
### New Features
* Add code actions to apply clang-tidy fixes (and other actions). [#8476](https://github.com/microsoft/vscode-cpptools/issues/8476)
* Added support for setting values on top level watch window expressions. [#9019](https://github.com/microsoft/vscode-cpptools/issues/9019)
* Make the "Run and Debug" button feature available to all users. [#9306](https://github.com/microsoft/vscode-cpptools/issues/9306)

### Enhancements
* Add `C_Cpp.clangTidy.useBuildPath` setting to enable using `-p` with clang-tidy. [#8740](https://github.com/microsoft/vscode-cpptools/issues/8740), [#8952](https://github.com/microsoft/vscode-cpptools/issues/8952)
* Generate launch.json when adding a new debug configuration. [#9100](https://github.com/microsoft/vscode-cpptools/issues/9100)
* Prioritize the "folder" option when doing a `#include` completion. [#9222](https://github.com/microsoft/vscode-cpptools/issues/9222)
* Add compiler path to debug configuration details. [PR #9264](https://github.com/microsoft/vscode-cpptools/pull/9264)
* Update the bundled clang-format and clang-tidy to version 14.0.0.

### Bug Fixes
* Fix 'System.NullReferenceException when continuing after adding breakpoint.' [#1297](https://github.com/microsoft/MIEngine/issues/1297)
* Fix completion not working in `#define` definitions and in definition names when manually invoked. [#4662](https://github.com/microsoft/vscode-cpptools/issues/4662), [#8973](https://github.com/microsoft/vscode-cpptools/issues/8973), [#9078](https://github.com/microsoft/vscode-cpptools/issues/9078)
* Fix several IntelliSense bugs. [#6226](https://github.com/microsoft/vscode-cpptools/issues/6226), [#8294](https://github.com/microsoft/vscode-cpptools/issues/8294), [#8530](https://github.com/microsoft/vscode-cpptools/issues/8530), [#8725](https://github.com/microsoft/vscode-cpptools/issues/8725), [#8751](https://github.com/microsoft/vscode-cpptools/issues/8751), [#9076](https://github.com/microsoft/vscode-cpptools/issues/9076), [#9224](https://github.com/microsoft/vscode-cpptools/issues/9224), [#9336](https://github.com/microsoft/vscode-cpptools/issues/9336).
* Fix issue with shell processing incorrectly occurring for `arguments` fields in `compile_commands.json` files. [#8649](https://github.com/microsoft/vscode-cpptools/issues/8649)
* Fix handling of `@response` files for clang-tidy on Windows. [#8843](https://github.com/microsoft/vscode-cpptools/issues/8843),  [#9032](https://github.com/microsoft/vscode-cpptools/issues/9032), [#9102](https://github.com/microsoft/vscode-cpptools/issues/9102)
* Fix issue with inconsistent handling of shell escaping in compiler arg fields. All compiler arg array fields are now assumed to not include shell quoting, escaping or shell variables. Added a `C_Cpp.legacyCompilerArgsBehavior` to restore the legacy behavior. [#8963](https://github.com/microsoft/vscode-cpptools/issues/8963)
* Add localized strings for build tasks. [#9051](https://github.com/microsoft/vscode-cpptools/issues/9051)
* Fix Go to Definition with C for identifiers that are C++ keywords. [#9081](https://github.com/microsoft/vscode-cpptools/issues/9081)
* Fix the new Run/Debug Code button not working with a modified program location. [#9082](https://github.com/microsoft/vscode-cpptools/issues/9082)
* Fix `__GNUC__` system defines causing clang-tidy to undefine `_Float32`. [#9091](https://github.com/microsoft/vscode-cpptools/issues/9091)
* Fix 'breakpoints set before launch in shared objects cannot be disabled/deleted' [#9095](https://github.com/microsoft/vscode-cpptools/issues/9095)
* Fix compiler querying failing for compilers that don't output system includes. [#9099](https://github.com/microsoft/vscode-cpptools/issues/9099)
* Fix completion occurring (when it shouldn't) after the comma in a definition list. [#9101](https://github.com/microsoft/vscode-cpptools/issues/9101)
* Fix `;` incorrectly matching for `break;` and `continue;` completion. [#9115](https://github.com/microsoft/vscode-cpptools/issues/9115)
* Fix Go to Definition on a `#include` with an absolute path. [#9287](https://github.com/microsoft/vscode-cpptools/issues/9287)
* Fix formatting issue with vcFormat when using multi-byte UTF-8 sequences. [#9297](https://github.com/microsoft/vscode-cpptools/issues/9297)
* Fix language server disabling due to a TypeError when invalid json values are used. [#9302](https://github.com/microsoft/vscode-cpptools/issues/9302)
* Add support for "user" level and "workspace" level debug configurations. [#9319](https://github.com/microsoft/vscode-cpptools/issues/9319)
* Prevent language service activation for macOS older than 10.12. [PR #9328](https://github.com/microsoft/vscode-cpptools/pull/9328)
* Fix code analysis with g++ 12 system headers. [#9347](https://github.com/microsoft/vscode-cpptools/issues/9347)
* Enable correct symbol parsing for methods that call loop-like macros without requiring the macro be added to cpp.hint. [#9378](https://github.com/microsoft/vscode-cpptools/issues/9378)
* Fix a code analysis error when C++23 is used. [#9404](https://github.com/microsoft/vscode-cpptools/issues/9404)
* Fix a potential crash in cpptools (in `get_identifier_at_offset`).
* Other Run and Debug button updates/fixes.

## Version 1.9.8: April 20, 2022
### Bug Fixes
* Fix an issue with extension activation failing if `C_Cpp.intelliSenseEngine` was set to `Disabled`. [#9083](https://github.com/microsoft/vscode-cpptools/issues/9083)

## Version 1.9.7: March 23, 2022
### New Features
* Add debugger support for Apple M1 (osx-arm64). [#7035](https://github.com/microsoft/vscode-cpptools/issues/7035)
  * Resolves issue "[Big Sur M1] ERROR: Unable to start debugging. Unexpected LLDB output from command "-exec-run". process exited with status -1 (attach failed ((os/kern) invalid argument))". [#6779](https://github.com/microsoft/vscode-cpptools/issues/6779)
* Add a build and debug button when `C_Cpp.debugShortcut` is `true`. [#7497](https://github.com/microsoft/vscode-cpptools/issues/7497)
  * The "Build and Debug Active File" command has been split into "Debug C++ File" and "Run C++ File", and it has been removed from the context menu.
* Add Alpine Linux arm64 support (VSIX).
* Add x64 debugger for CppVsdbg on Windows x64.

### Enhancements
* Reserved identifiers with characters that match typed characters in the correct order but not contiguously are initially filtered in the auto-completion list. Doing a `ctrl` + `space` in the same location will show all auto-complete suggestions. [#4939](https://github.com/microsoft/vscode-cpptools/issues/4939)
* Add `dotConfig` property to IntelliSense Configuration (c_cpp_properties.json) to use .config file created by Kconfig system.
  * Matheus Castello (@microhobby) [PR #7845](https://github.com/microsoft/vscode-cpptools/pull/7845)
* Rework how cancelation is processed for semantic tokens and folding operations. [PR #8739](https://github.com/microsoft/vscode-cpptools/pull/8739)
* Make SwitchHeaderSource use the `workbench.editor.revealIfOpen` setting.
  * Joel Smith (@joelmsmith) [PR #8857](https://github.com/microsoft/vscode-cpptools/pull/8857)
* Add tag parser error logging. [#8907](https://github.com/microsoft/vscode-cpptools/issues/8907)
* Add error and warning messages if the VSIX for an incompatible or mismatching platform or architecture is installed. [#8908](https://github.com/microsoft/vscode-cpptools/issues/8908)
* Add a "More Info" option when an incompatible VSIX is encountered. [PR #8920](https://github.com/microsoft/vscode-cpptools/pull/8920)
* Add `;` to `break` and `continue` completion keywords. [#8932](https://github.com/microsoft/vscode-cpptools/issues/8932)
* Prevent stripping of format specifiers from -exec commands.
  * Gareth Rees (@gareth-rees) [PR MIEngine#1277](https://github.com/microsoft/MIEngine/pull/1278)
* Improve messages for unknown breakpoints and watchpoints.
  * Gareth Rees (@gareth-rees) [PR MIEngine#1282](https://github.com/microsoft/MIEngine/pull/1283)

### Bug Fixes
* Fix some IntelliSense parsing bugs. [#5117](https://github.com/microsoft/vscode-cpptools/issues/5117)
* Fix IntelliSense process crashes caused by a stack overflow on Mac. [#7215](https://github.com/microsoft/vscode-cpptools/issues/7215), [#8653](https://github.com/microsoft/vscode-cpptools/issues/8653)
* Fix exclusions not applying during tag parsing of non-recursive dependent includes. [#8702](https://github.com/microsoft/vscode-cpptools/issues/8702)
* Fix issue that could cause an infinite loop when clicking on a preprocessor conditional directive. [#8717](https://github.com/microsoft/vscode-cpptools/issues/8717)
* Fix excludes applying to cases it should not when running code analysis. [#8724](https://github.com/microsoft/vscode-cpptools/issues/8724)
* Fix a crash when visualizing local variables for Microsoft Edge (msedge.exe) [#8738](https://github.com/microsoft/vscode-cpptools/issues/8738)
* Fix some system defines being incorrectly removed when running code analysis. [#8740](https://github.com/microsoft/vscode-cpptools/issues/8740)
* Prevent an error from being logged due to custom configuration processing prior to the provider being ready. [#8752](https://github.com/microsoft/vscode-cpptools/issues/8752)
* Fix incorrect crash recovery with multi-root. [#8762](https://github.com/microsoft/vscode-cpptools/issues/8762)
* Fix random compiler query, clang-tidy, or clang-format failure on Windows. [#8764](https://github.com/microsoft/vscode-cpptools/issues/8764)
* Fix invoking commands before cpptools is activated. [#8785](https://github.com/microsoft/vscode-cpptools/issues/8785)
* Fix a bug on Windows with semantic tokens updating. [#8799](https://github.com/microsoft/vscode-cpptools/issues/8799)
* Fix tag parser failure due to missing DLL dependencies on Windows. [#8851](https://github.com/microsoft/vscode-cpptools/issues/8851)
* Fix semantic tokens getting cleared for all other files in a TU after editing a file. [#8867](https://github.com/microsoft/vscode-cpptools/issues/8867)
* Fix a bug and typos with cppbuild task providers.
  * InLAnn (@inlann) [PR #8897](https://github.com/microsoft/vscode-cpptools/pull/8897)
* Fix an issue that could cause the extension to fail to start up properly. [PR #8906](https://github.com/microsoft/vscode-cpptools/pull/8906)
* Fix handling of `-B` with compiler querying. [#8962](https://github.com/microsoft/vscode-cpptools/issues/8962)
* Fix incorrect "Running clang-tidy" status indications with multi-root workspaces. [#8964](https://github.com/microsoft/vscode-cpptools/issues/8964)
* Fix a crash during shutdown and potential database resetting due to shutdown being aborted too soon. [PR #8969](https://github.com/microsoft/vscode-cpptools/pull/8969)
* Fix an issue that could cause the active file to not be configured by a configuration provider when custom configurations are reset. [#8974](https://github.com/microsoft/vscode-cpptools/issues/8974)
* Fix detection of Visual Studio 2015. [#8975](https://github.com/microsoft/vscode-cpptools/issues/8975)
* Fix mingw clang being detected as gcc. [#9024](https://github.com/microsoft/vscode-cpptools/issues/9024)
* Fix a random crash on file open.
* Fix some IntelliSense crashes.
* Fix some IntelliSense parsing bugs.
* Fix a bug with IntelliSense updating not working if a file was closed and reopened while its TU was processing an update.
* Fix a potential heap corruption when `files.associations` are changed.
* Update translated text.

### Documentation
* Clarify how to get binaries when debugging the source from GitHub.
  * Hamir Mahal (@hamirmahal) [PR #8788](https://github.com/microsoft/vscode-cpptools/pull/8788)

##  Version 1.8.4: February 7, 2022
### Bug Fixes
* Suppress incorrect warnings on ARM64 macOS. [#8756](https://github.com/microsoft/vscode-cpptools/issues/8756)
* Fix debugger regressions. [#8760](https://github.com/microsoft/vscode-cpptools/issues/8760)
* Remove `Offline Installation` section from README.md. [#8769](https://github.com/microsoft/vscode-cpptools/pull/8769)
* Fix performance issue with loading large PDBs. [#8775](https://github.com/microsoft/vscode-cpptools/issues/8775)

##  Version 1.8.2: January 31, 2022
### New Features
* Add data breakpoints (memory read/write interrupts) with `gdb` debugging. [#1410](https://github.com/microsoft/vscode-cpptools/issues/1410)
* Add "All Exceptions" Breakpoint for cppdbg [#1800](https://github.com/microsoft/vscode-cpptools/issues/1800)
* Add multi-threaded code analysis (using `clang-tidy`) based on the IntelliSense configuration. It defaults to using up to half the cores, but it can be changed via the `C_Cpp.codeAnalysis.maxConcurrentThreads` setting. [#2908](https://github.com/microsoft/vscode-cpptools/issues/2908)
* Add support for Alpine Linux [#4827](https://github.com/microsoft/vscode-cpptools/issues/4827)
* Implement platform-specific VSIX's via the marketplace. [#8152](https://github.com/microsoft/vscode-cpptools/issues/8152)

### Enhancements
* The maximum number of threads to use for Find All References can be configured with the `C_Cpp.references.maxConcurrentThreads` settings. [#4036](https://github.com/microsoft/vscode-cpptools/issues/4036)
* The IntelliSense processes launched to confirm references during Find All References can be cached via the `C_Cpp.references.maxCachedProcesses` setting. [#4038](https://github.com/microsoft/vscode-cpptools/issues/4038)
* The maximum number of IntelliSense processes can be configured with the `C_Cpp.intelliSense.maxCachedProcesses` setting, and the number of processes will automatically decrease when the free memory becomes < 256 MB and it can be configured to use less memory via the `maxMemory` settings (memory usage from code analysis is not handled yet). [#4811](https://github.com/microsoft/vscode-cpptools/issues/4811)
* Switch from 32-bit to 64-bit binaries on 64-bit Windows. [#7230](https://github.com/microsoft/vscode-cpptools/issues/7230)
* Add a compiler arg to the generated gcc build task to display colored text. [PR #8165](https://github.com/microsoft/vscode-cpptools/pull/8165)
* Add `static` and other modifiers to IntelliSense hover results. [#8173](https://github.com/microsoft/vscode-cpptools/issues/8173)
* Add a configuration warning when the default compiler modifies an explicitly set `intelliSenseMode`.

### Bug Fixes
* Fix several IntelliSense bugs. [#5704](https://github.com/microsoft/vscode-cpptools/issues/5704), [#6759](https://github.com/microsoft/vscode-cpptools/issues/6759), [#8412](https://github.com/microsoft/vscode-cpptools/issues/8412), [#8434](https://github.com/microsoft/vscode-cpptools/issues/8434)
* Fix newlines not being handled in comments with a Doxygen tag. [#5741](https://github.com/microsoft/vscode-cpptools/issues/5741)
* Fix Doxygen comments with `\0` being truncated. [#6084](https://github.com/microsoft/vscode-cpptools/issues/6084)
* Fix `files.exclude` not working for directories external to the active workspace folder. [#6877](https://github.com/microsoft/vscode-cpptools/issues/6877)
* Fix [MSYS2 GDB 10.2] gdb: ERROR: Unable to start debugging. Unexpected GDB output from command "-exec-run". Error creating process [#7706](https://github.com/microsoft/vscode-cpptools/issues/7706)
* Fix a bug with vcFormat inserting additional spaces between `}` and `else`. [#7731](https://github.com/microsoft/vscode-cpptools/issues/7731)
* Fix GCC system include processing on Windows. [#8112](https://github.com/microsoft/vscode-cpptools/issues/8112), [#8496](https://github.com/microsoft/vscode-cpptools/issues/8496)
* Remove redundant cl.exe from the build and debug active file configuration list. [#8168](https://github.com/microsoft/vscode-cpptools/issues/8168)
* Fix string elements to render as code in the IntelliSense configuration UI. [PR #8271](https://github.com/microsoft/vscode-cpptools/pull/8271)
* Fix IntelliSense process crash on AMD Ryzen 3000 series processors without updated drivers. [#8312](https://github.com/microsoft/vscode-cpptools/issues/8312)
* Fix bug with `wmic` not being recognized during Windows attach debugging. [#8328](https://github.com/microsoft/vscode-cpptools/issues/8328)
* Fix Go to Type Definition on pointer types. [#8337](https://github.com/microsoft/vscode-cpptools/issues/8337)
* Fix a "Cannot read property" error during deactivation if the language service wasn't fully activated. [#8354](https://github.com/microsoft/vscode-cpptools/issues/8354)
* Fix an issue in which the language id for header files were not updated to match the source file of its TU. [#8381](https://github.com/microsoft/vscode-cpptools/issues/8381)
* Fix parsing of `bit_cast` with gcc mode IntelliSense. [#8434](https://github.com/microsoft/vscode-cpptools/issues/8434)
* Fix the tag parser getting stuck on certain code. [#8459](https://github.com/microsoft/vscode-cpptools/issues/8459)
* Fix an invalid success message when a build task fails. [#8467](https://github.com/microsoft/vscode-cpptools/issues/8467)
* Fix compiler querying with certain Cygwin/MSYS2 compilers on Windows. [#8496](https://github.com/microsoft/vscode-cpptools/issues/8496)
* Fix a bug with conditional breakpoints. [#8515](https://github.com/microsoft/vscode-cpptools/issues/8515)
* Fix non-ASCII output with `cppbuild` tasks. [#8518](https://github.com/microsoft/vscode-cpptools/issues/8518)
* Fix 3 settings not getting environment variables resolved after a settings change. [#8531](https://github.com/microsoft/vscode-cpptools/issues/8531)
* Don't block running a task if it doesn't use the active file. [#8586](https://github.com/microsoft/vscode-cpptools/issues/8586)
* Fix a command not found error message after clicking the database status icon when commands aren't available. [#8599](https://github.com/microsoft/vscode-cpptools/issues/8599)
* Fix /RTC compiler checks failures don't break into debugger [#8646](https://github.com/microsoft/vscode-cpptools/issues/8646)
* Fix workspace rescanning (tag parsing) not automatically happening after c/cpp associations are added to `files.associations`. [#8687](https://github.com/microsoft/vscode-cpptools/issues/8687)
* Fix debugging when Windows binaries are linked with /PDBPageSize > 4k. [#8690](https://github.com/microsoft/vscode-cpptools/issues/8690)
* Switch usage of `-dD` to `-dM` when compiler querying. [#8692](https://github.com/microsoft/vscode-cpptools/issues/8692)
* Fix breakpoints with msys2 gcc. [#8696](https://github.com/microsoft/vscode-cpptools/issues/8696)
* Fix no document symbols appearing in certain cases. [#8726](https://github.com/microsoft/vscode-cpptools/issues/8726)
* Fix an issue in which multiple (potentially different) diagnostics were delivered for headers shared by multiple TUs.
* Fix some translations.

### Other
* Remove trailing whitespaces in source code.
  * Alexander (@Gordon01) [PR #8254](https://github.com/microsoft/vscode-cpptools/pull/8254)

## Version 1.7.1: October 19, 2021
### Bug Fixes
* Fix an extension crash that occurred on activation while a workspace is open with no folders in it. [#8280](https://github.com/microsoft/vscode-cpptools/issues/8280)
* Fix an issue in which configuration defaults were not properly applied. [#8298](https://github.com/microsoft/vscode-cpptools/pull/8298)

## Version 1.7.0: October 13, 2021
### New Features
* Add a command to restart IntelliSense for a specific file. [#3727](https://github.com/microsoft/vscode-cpptools/issues/3727)
* Add support for macOS app bundles [#6726](https://github.com/microsoft/vscode-cpptools/issues/6726)
	* [PR MIEngine#1091](https://github.com/microsoft/MIEngine/pull/1091)
* Add support for Go To / Peek Type Definition. [#7999](https://github.com/microsoft/vscode-cpptools/issues/7999)

### Enhancements
* Detect IntelliSenseMode target architecture for `cl.exe` based on its path. [#8044](https://github.com/microsoft/vscode-cpptools/issues/8044)
* In generated build tasks, add a compiler arg to cause color to be displayed in gcc/clang output in terminal. [PR #8165](https://github.com/microsoft/vscode-cpptools/pull/8165)
* Add new configuration `mergeConfigurations` that enables include paths, defines, and forced includes from c_cpp_properties.json to be merged with those provided by a configuration provider.
  *  Thomas Willson (@willson556) [PR #8174](https://github.com/microsoft/vscode-cpptools/pull/8174)

### Bug Fixes
* Fix an issue with signature help for overloaded constructors. [#1664](https://github.com/microsoft/vscode-cpptools/issues/1664)
* Add markdown to settings descriptions. [#4544](https://github.com/microsoft/vscode-cpptools/issues/4544)
* Fix an IntelliSense process crash. [#5584](https://github.com/microsoft/vscode-cpptools/issues/5548), [#8110](https://github.com/microsoft/vscode-cpptools/issues/8110)
* Fix an issue with incorrect E0513 and E0167 IntelliSense errors. [#6338](https://github.com/microsoft/vscode-cpptools/issues/6338)
* Fix issue with IntelliSense for anonymous members. [#6412](https://github.com/microsoft/vscode-cpptools/issues/6412)
* Fix an issue with incorrect "no suitable user-defined conversion" errors. [#6721](https://github.com/microsoft/vscode-cpptools/issues/6721)
* Fix some issues with punctuation in setting descriptions. [#6870](https://github.com/microsoft/vscode-cpptools/issues/6870)
* Add descriptions for setting enum values. [#7358](https://github.com/microsoft/vscode-cpptools/issues/7358)
* Add support for `${execPath}` and `${pathSeparator}` in `c_cpp_properties.json`. [#7753](https://github.com/microsoft/vscode-cpptools/issues/7753)
* Move the scope of document symbols from the name (on the left) to the details (on the right). [#7785](https://github.com/microsoft/vscode-cpptools/issues/7785)
* Fix an issue with config validation of Force Include values. [#7822](https://github.com/microsoft/vscode-cpptools/issues/7822)
* Fix an issue related to arg parsing in build tasks. [#7891](https://github.com/microsoft/vscode-cpptools/issues/7891)
* Add a check when cppbuild task is used when the active file is not a source file. [#7892](https://github.com/microsoft/vscode-cpptools/issues/7892)
* Fix a cpptools crash [#8055](https://github.com/microsoft/vscode-cpptools/issues/8055)
* Fix issue "LogPoint stopped working v1.6.0". [#8065](https://github.com/microsoft/vscode-cpptools/issues/8065)
	* [PR MIEngine#1208](https://github.com/microsoft/MIEngine/pull/1208)
* Fix issue "Debugger won't read/write from/to stdio". [#8075](https://github.com/microsoft/vscode-cpptools/issues/8075)
	* [PR MIEngine#1209](https://github.com/microsoft/MIEngine/pull/1209)
* Fix an issue with VC 14.0 headers not being found. [#8078](https://github.com/microsoft/vscode-cpptools/issues/8078)
* Fix an issue with CUDA support with `compile_commands.json`. [#8091](https://github.com/microsoft/vscode-cpptools/issues/8091)
* Fix an issue with `/kernel` arg to `cl.exe` for C files. [#8158](https://github.com/microsoft/vscode-cpptools/issues/8158)
* Fix an issue where inactive regions no longer dimmed after switching between open files. [#8206](https://github.com/microsoft/vscode-cpptools/issues/8206)

## Version 1.6.0: August 24, 2021
### New Features
* Added support for standard `.editorconfig` entries when using vcFormat. [#7920](https://github.com/microsoft/vscode-cpptools/issues/7920)
* Debug Step Granularity for cppdbg [PR MIEngine#1169](https://github.com/microsoft/MIEngine/pull/1169)
  * Thank you for the contribution @Trass3r
* InstructionBreakpoints for cppdbg [PR MIEgnine#1192](https://github.com/microsoft/MIEngine/pull/1192)

### Enhancements
* Debugger now runs on .NET 5 [#7858](https://github.com/microsoft/vscode-cpptools/pull/7858)
* When using the `Default` setting for `C_Cpp.formatting`, vcFormat will now be selected if a `.editorconfig` file is found with vcFormat entries and no `.clang-format` file was found with nearer proximity to the source file. [#7929](https://github.com/microsoft/vscode-cpptools/issues/7929)

### Bug Fixes
* Fix incorrect sizeof for packed structs (gcc/clang) [#5267](https://github.com/microsoft/vscode-cpptools/issues/5267)
* Fix designated initializers not working at file scope. [#6316](https://github.com/microsoft/vscode-cpptools/issues/6316)
* Fix an IntelliSense crash on template code. [#7349](https://github.com/microsoft/vscode-cpptools/issues/7349)
* Rank existence of a custom configuration higher than filename similarity and path proximity, when choosing a TU source for a header [#7396](https://github.com/microsoft/vscode-cpptools/issues/7396)
* Fix an IntelliSense crash when the display language is set to Italian. [#7685](https://github.com/microsoft/vscode-cpptools/issues/7685)
* Enable the C++ status bar items to be selectively disabled. [#7700](https://github.com/microsoft/vscode-cpptools/issues/7700)
* Fix an issue causing incorrect color selection for semantic tokens. [#7773](https://github.com/microsoft/vscode-cpptools/issues/7773)
* Fix some cl.exe and clang installations not being detected. [#7767](https://github.com/microsoft/vscode-cpptools/issues/7767) [#7795](https://github.com/microsoft/vscode-cpptools/issues/7795) [#7800](https://github.com/microsoft/vscode-cpptools/issues/7800)
* Fix an issue with recursive includes not found. [#7783](https://github.com/microsoft/vscode-cpptools/issues/7783)
* Fix an issue with code folding of single-line blocks. [#7809](https://github.com/microsoft/vscode-cpptools/issues/7809)
* Fix a typo in a localized string. [#7823](https://github.com/microsoft/vscode-cpptools/issues/7823)
* Add open file parsing status when hovering over the database icon. [PR #7831](https://github.com/microsoft/vscode-cpptools/pull/7831)
* Fix an issue with IntelliSense flame icon getting stuck on. [#7838](https://github.com/microsoft/vscode-cpptools/issues/7838)
* Fix an issue with character position after include completion. [#7856](https://github.com/microsoft/vscode-cpptools/issues/7856)
* Fix wrong version of clang-format being used in multi-root workspaces. [#7870](https://github.com/microsoft/vscode-cpptools/issues/7870)
* Fix issue with setting of MS extensions when `-fms-extensions` is used. [#7886](https://github.com/microsoft/vscode-cpptools/issues/7886)
* Fix an issue with support detection on Android. [#7906](https://github.com/microsoft/vscode-cpptools/issues/7906)
* Fix a bug with handling of `"C_Cpp.vcFormat.newLine.beforeOpenBrace.block": "newLine"`. [#7926](https://github.com/microsoft/vscode-cpptools/issues/7926)
* Fix Disassembly view is blank on linux [#7960](https://github.com/microsoft/vscode-cpptools/issues/7960)
* Fix an issue with cppdbg debugging on Windows x64. [#7971](https://github.com/microsoft/vscode-cpptools/issues/7971)
* Fix an issue with VS `<execution>` header causing IntelliSense process crash. [#7972](https://github.com/microsoft/vscode-cpptools/issues/7972)
* Fix insiders update install loop for remote scenarios. [#8000](https://github.com/microsoft/vscode-cpptools/issues/8000)
* Fix macOS unable to use external terminal to debug [#8008](https://github.com/microsoft/vscode-cpptools/issues/8008)

## Version 1.5.1: July 9, 2021
### Bug Fixes
* cppvsdbg Debugging becomes no-op between 1.4.1 and 1.5.0 [#7808](https://github.com/microsoft/vscode-cpptools/issues/7808)

## Version 1.5.0: July 8, 2021
### New Feature
* Add the "Inline macro" code action. [#4183](https://github.com/microsoft/vscode-cpptools/issues/4183)
* Add a Windows ARM64 debugger. [PR #7798](https://github.com/microsoft/vscode-cpptools/pull/7798)

### Enhancements
* Add auto-detection of clang compilers on Windows (and different versions of cl.exe). [#6718](https://github.com/microsoft/vscode-cpptools/issues/6718)
* Stop adding .cu files to `files.associations` (switch to using setTextDocumentLanguage). [#7359](https://github.com/microsoft/vscode-cpptools/issues/7359)
* Add "Symbol Options" for CppVsdbg to configure symbol settings [PR #7680](https://github.com/microsoft/vscode-cpptools/pull/7680)
* Update CppVsdbg to use newer CppEE and msdia.

### Bug Fixes
* Fix switch header/source not checking `files.exclude`. [#4429](https://github.com/microsoft/vscode-cpptools/issues/4429)
* Fix code folding causing `} else if` lines to be hidden. [#5521](https://github.com/microsoft/vscode-cpptools/issues/5521)
* Add abort handling to recursive includes directory iteration. [#6461](https://github.com/microsoft/vscode-cpptools/issues/6461)
* Fix include completion with recursive includes in header files. [#6842](https://github.com/microsoft/vscode-cpptools/issues/6842)
* Add the get-task-allow entitlement to macOS binaries to enable call stacks to be obtained when SIP is enabled. [#7412](https://github.com/microsoft/vscode-cpptools/issues/7412)
* Fix Find All References reporting certain references in headers as inactive. [#7609](https://github.com/microsoft/vscode-cpptools/issues/7609)
* Fix IntelliSense process crash and tag parser failure with columns > 65535. [#7621](https://github.com/microsoft/vscode-cpptools/issues/7621)
* Fix incorrect localization translations.
  * jogo- (@jogo-) [PR #7625](https://github.com/microsoft/vscode-cpptools/pull/7625)
* Fix `autocompleteAddParentheses` for some template argument deduction cases. [#7626](https://github.com/microsoft/vscode-cpptools/issues/7626)
* Fix some incorrect IntelliSense errors. [#6639](https://github.com/microsoft/vscode-cpptools/issues/6639), [#7630](https://github.com/microsoft/vscode-cpptools/issues/7630)
* Change references of "OS X" to "macOS".
  * Tyler Davis (@TylerADavis) [PR #7636](https://github.com/microsoft/vscode-cpptools/pull/7636)
* Prevent the root path from being added to the `browse.path`. [#7648](https://github.com/microsoft/vscode-cpptools/issues/7648)
* Fix a configuration squiggle when `${workspaceFolder}` is used with `compilerPath`. [#7649](https://github.com/microsoft/vscode-cpptools/issues/7649)
* Fix an issue causing editorConfig not to be used or cached. [PR #7666](https://github.com/microsoft/vscode-cpptools/pull/7666)
* Fix document symbols nesting with templates. [#7673](https://github.com/microsoft/vscode-cpptools/issues/7673)
* Fix include paths not being found when the paths start with /D or /I. [#7701](https://github.com/microsoft/vscode-cpptools/issues/7701), [#7757](https://github.com/microsoft/vscode-cpptools/issues/7756)
* Fix Find All References on a global variable giving incorrect references to local variables. [#7702](https://github.com/microsoft/vscode-cpptools/issues/7702)
* Fix `vcFormat` not working near the end of the file with UTF-8 characters > 1 byte. [#7704](https://github.com/microsoft/vscode-cpptools/issues/7704)
* Fix a configuration squiggle for a recursively resolved `forcedInclude`. [PR #7722](https://github.com/microsoft/vscode-cpptools/pull/7722)
* Fix `Build and Debug Active File` for certain file extensions (.cu, .cp, etc.).
  * jogo- (@jogo-) [PR #7726](https://github.com/microsoft/vscode-cpptools/pull/7726)
* Fix `browse.path` being incorrect if an invalid `compileCommands` is set. [#7737](https://github.com/microsoft/vscode-cpptools/issues/7737)
* Fix an incorrect error message when `C_Cpp.errorSquiggles` is `Enabled`. [#7744](https://github.com/microsoft/vscode-cpptools/issues/7744)
* Fix compiler querying sometimes not working with Cygwin. [#7751](https://github.com/microsoft/vscode-cpptools/issues/7751)
* Fix a duplicate IntelliSense update when a new C/C++ file is opened and after switching from a non-C/C++ file and back.
* Fix a potential IntelliSense process crash on shutdown.

## Version 1.4.1: June 8, 2021
### Bug Fixes
* Fix the configuration UI sometimes not populating initially with VS Code 1.56 or later. [#7641](https://github.com/microsoft/vscode-cpptools/issues/7641)

## Version 1.4.0: May 27, 2021
### New Features
* Add a C++ walkthrough to the "Getting Started" page. [#7273](https://github.com/microsoft/vscode-cpptools/issues/7273)
  * Note: VS Code may only make this available to a subset of users while they continue working on the feature.

### Enhancements
* Update to clang-format 12. [#6434](https://github.com/microsoft/vscode-cpptools/issues/6434)
* Add `private` or `protected` scope labels to class symbols. [#7120](https://github.com/microsoft/vscode-cpptools/issues/7120)
* Fix file:line path for $FILEPOS [#7193](https://github.com/microsoft/vscode-cpptools/issues/7193)
	* [PR MIEngine#1124](https://github.com/microsoft/MIEngine/pull/1124)
* Add `stopAtConnect` and `hardwareBreakpoints` launch options [PR #7449](https://github.com/microsoft/vscode-cpptools/pull/7449)
  * `stopAtConnect` stops the debugger on connection to a remote target [PR MIEngine#1109](https://github.com/microsoft/MIEngine/pull/1109)
  * `hardwareBreakpoints` controls usage and number of remote hardware breakpoints [PR MIEngine#1128](https://github.com/microsoft/MIEngine/pull/1128)
* Add support for loading Concord extensions to the cppvsdbg debug adapter (see [documentation](https://github.com/microsoft/ConcordExtensibilitySamples/wiki/Support-for-VS-Code-cppvsdbg-Scenarios) for more information)
* Add support for exception conditions to cppvsdbg (see [documentation](https://aka.ms/VSCode-Cpp-ExceptionSettings) for more information)

### Bug Fixes
* Fix an incorrect IntelliSense error with object initialization. [#3212](https://github.com/microsoft/vscode-cpptools/issues/3212)
* Fix IntelliSense errors with designated initializers. [#3491](https://github.com/microsoft/vscode-cpptools/issues/3491), [#5500](https://github.com/microsoft/vscode-cpptools/issues/5550)
* Fix IntelliSense configuration with cl.exe compiler args `/external:I`, `/Zc:preprocessor`, and others. [#4980](https://github.com/microsoft/vscode-cpptools/issues/4980), [#6531](https://github.com/microsoft/vscode-cpptools/issues/6531), [#7259](https://github.com/microsoft/vscode-cpptools/issues/7259)
* Switch to showing no document symbols instead of random symbols for `files.exclude`'d documents. [#5142](https://github.com/microsoft/vscode-cpptools/issues/5142)
* Fix macros getting undefined when duplicate `#include` are used. [#5182](https://github.com/microsoft/vscode-cpptools/issues/5182), [#7270](https://github.com/microsoft/vscode-cpptools/issues/7270)
* Fix provider failed error logging. [#5487](https://github.com/microsoft/vscode-cpptools/issues/5487)
* Fix an IntelliSense crash with `#pragma GCC target`. [#6698](https://github.com/microsoft/vscode-cpptools/issues/6698), [#7377](https://github.com/microsoft/vscode-cpptools/issues/7377)
* Fix bitness detection for compilers targeting esp32. [#7034](https://github.com/microsoft/vscode-cpptools/issues/7034)
* Fix -idirafter directories being included too early. [#7129](https://github.com/microsoft/vscode-cpptools/issues/7129)
* Fix issue with the cpptools process lingering when no longer needed. [#7262](https://github.com/microsoft/vscode-cpptools/issues/7262)
* Filter out C++ std when querying the compiler as C (and vice versa). [#7269](https://github.com/microsoft/vscode-cpptools/issues/7269)
* Fix `files.exclude` ending with `/folder/**` not excluding `/folder`. [#7331](https://github.com/microsoft/vscode-cpptools/issues/7331)
* Fix VS Code UI freezing when hovering over very large literals. [#7334](https://github.com/microsoft/vscode-cpptools/issues/7334), [#7577](https://github.com/microsoft/vscode-cpptools/issues/7577)
* Fix clang-format formatting bug when new lines are removed. [#7360](https://github.com/microsoft/vscode-cpptools/issues/7360)
* Change default cwd in launch.json to `${fileDirname}`. [#7362](https://github.com/microsoft/vscode-cpptools/issues/7362)
  * Syed Ahmad (@HackintoshwithUbuntu) [PR #7363](https://github.com/microsoft/vscode-cpptools/pull/7363)
* Fix the compile commands entry not being used when -Werror is used. [#7388](https://github.com/microsoft/vscode-cpptools/issues/7388)
* Fix some potential race conditions during vsix installation. [#7405](https://github.com/microsoft/vscode-cpptools/issues/7405)
* Fix completion at the end of a file. [#7472](https://github.com/microsoft/vscode-cpptools/issues/7472)
* Fix completion of constructors. [#7505](https://github.com/microsoft/vscode-cpptools/issues/7505)
* Fix typos.
  * jogo- (@jogo-) [PR #7509](https://github.com/microsoft/vscode-cpptools/pull/7509), [PR #7568](https://github.com/microsoft/vscode-cpptools/pull/7568), [PR #7573](https://github.com/microsoft/vscode-cpptools/pull/7573)
* Fix an IntelliSense crash with the arrow library. [#7518](https://github.com/microsoft/vscode-cpptools/issues/7518)
* Fix the configuration UI randomly being blank (more frequently when remote). [#7523](https://github.com/microsoft/vscode-cpptools/issues/7523)
* Fix IntelliSense mode switching from `linux` to `macos` if `__unix__` is defined but `__linux__` is not. [#7525](https://github.com/microsoft/vscode-cpptools/issues/7525)
* Fix enabling of the `ms_extensions` flag for clang on Windows. [#7529](https://github.com/microsoft/vscode-cpptools/issues/7529)
* Fix `autocompleteAddParentheses` with no argument const/non-const overloads and deduction guides. [#7540](https://github.com/microsoft/vscode-cpptools/issues/7540), [#7541](https://github.com/microsoft/vscode-cpptools/issues/7541)
* Fix the browse configuration not being preserved when the configuration provider is auto-detected. [#7542](https://github.com/microsoft/vscode-cpptools/issues/7542)
* Fix clang-format failure on macOS 10.13 or older. [#7561](https://github.com/microsoft/vscode-cpptools/issues/7561)
* Fix an IntelliSense crash with std::ranges::unique. [#7576](https://github.com/microsoft/vscode-cpptools/issues/7576)
* Prevent 'Configuration Warnings' output when a custom configuration provider omits optional fields.
* Prevent 'Configuration Warnings' caused by corrections to auto-detected default configuration values.
* Reduce IntelliSense memory and CPU usage in certain scenarios (e.g. large files).
* Fix a crash on Linux with a `/**` includePath.

## Version 1.3.1: April 19, 2021
### Bug Fixes
* Fix extension not activating when `/.vscode/c_cpp_properties.json` exists but no C/C++ file is open. [#7344](https://github.com/microsoft/vscode-cpptools/issues/7344)
* Fix logging for an invalid provider configuration.
  * Yonggang Luo (@lygstate) [PR #7350](https://github.com/microsoft/vscode-cpptools/pull/7350)
* Fix extension activation with 32-bit Windows. [#7368](https://github.com/microsoft/vscode-cpptools/issues/7368)

## Version 1.3.0: April 13, 2021
### New Features
* Add language service support for CUDA.
* Add highlighting of matching conditional preprocessor statements. [#2565](https://github.com/microsoft/vscode-cpptools/issues/2565)
* Add commands for navigating to matching preprocessor directives in conditional groups. [#4779](https://github.com/microsoft/vscode-cpptools/issues/4779)
* Add native language service binaries for ARM64 Mac. [#6595](https://github.com/microsoft/vscode-cpptools/issues/6595)

### Enhancements
* Add parentheses to function calls when `C_Cpp.autocompleteAddParentheses` is `true`. [#882](https://github.com/microsoft/vscode-cpptools/issues/882)
* Add @retval support to the simplified view of doc comments. [#6816](https://github.com/microsoft/vscode-cpptools/issues/6816)
* Add auto-closing of include completion brackets. [#7054](https://github.com/microsoft/vscode-cpptools/issues/7054)
* Add support for nodeAddonIncludes with Yarn PnP.
  * Mestery (@Mesterry) [PR #7123](https://github.com/microsoft/vscode-cpptools/pull/7123)
* Add a `C_Cpp.files.exclude` setting, which is identical to `files.exclude` except items aren't excluded from the Explorer view. [PR #7285](https://github.com/microsoft/vscode-cpptools/pull/7285)

### Bug Fixes
* Display integer values for char and unsigned char on hover instead of character symbols. [#1552](https://github.com/microsoft/vscode-cpptools/issues/1552)
* Fix directory iteration to check files.exclude and symlinks and use less memory. [#3123](https://github.com/microsoft/vscode-cpptools/issues/3123), [#4206](https://github.com/microsoft/vscode-cpptools/issues/4206), [#6864](https://github.com/microsoft/vscode-cpptools/issues/6864)
* Fix an issue with stale IntelliSense due to moving or renaming header files. [#3849](https://github.com/microsoft/vscode-cpptools/issues/3849)
* Fix go to definition on large macros. [#4306](https://github.com/microsoft/vscode-cpptools/issues/4306)
* Fix a spurious asterisk being inserted on a new line if the previous line starts with an asterisk. [#5733](https://github.com/microsoft/vscode-cpptools/issues/5733)
* Fix bug with placement new on Windows with gcc mode. [#6246](https://github.com/microsoft/vscode-cpptools/issues/6246)
* Fix size_t and placement new squiggles with clang on Windows. [#6573](https://github.com/microsoft/vscode-cpptools/issues/6573), [#7106](https://github.com/microsoft/vscode-cpptools/issues/7016)
* Fix an incorrect IntelliSense error squiggle when assigning to std::variant in clang mode. [#6623](https://github.com/microsoft/vscode-cpptools/issues/6623)
* Fix incorrect squiggle with range-v3 library. [#6639](https://github.com/microsoft/vscode-cpptools/issues/6639)
* Fix incorrect squiggle with auto parameters. [#6714](https://github.com/microsoft/vscode-cpptools/issues/6714)
* Fix (reimplement) nested document symbols. [#6830](https://github.com/microsoft/vscode-cpptools/issues/6830), [#7023](https://github.com/microsoft/vscode-cpptools/issues/7023), [#7024](https://github.com/microsoft/vscode-cpptools/issues/7024)
* Fix detection of bitness for compilers targeting esp32. [#7034](https://github.com/microsoft/vscode-cpptools/issues/7034)
* Fix include completion not working after creating a new header with a non-standard extension until a reload is done. [#6987](https://github.com/microsoft/vscode-cpptools/issues/6987), [#7061](https://github.com/microsoft/vscode-cpptools/issues/7061)
* Fix endless CPU/memory usage in cpptools-srv when certain templated type aliases are used. [#7085](https://github.com/microsoft/vscode-cpptools/issues/7085)
* Fix "No symbols found" sometimes occurring when a document first opens. [#7103](https://github.com/microsoft/vscode-cpptools/issues/7103)
* Fix vcFormat formatting after typing brackets and a newline. [#7125](https://github.com/microsoft/vscode-cpptools/issues/7125)
* Fix a performance bug after formatting a document. [#7159](https://github.com/microsoft/vscode-cpptools/issues/7159)
* Fix random crashes of cpptools-srv during shutdown. [#7161](https://github.com/microsoft/vscode-cpptools/issues/7161)
* Fix a bug with relative "." paths in compile commands. [#7221](https://github.com/microsoft/vscode-cpptools/issues/7221)
* Fix configuration issues with Unreal Engine projects. [#7222](https://github.com/microsoft/vscode-cpptools/issues/7222)
* Fix bug when `${workspaceFolder}` is used in `compileCommands`. [#7241](https://github.com/microsoft/vscode-cpptools/issues/7241)
  * Aleksa Pavlovic (@aleksa2808) [PR #7242](https://github.com/microsoft/vscode-cpptools/pull/7242)
* Fix field requirements for custom configurations. [PR #7295](https://github.com/microsoft/vscode-cpptools/pull/7295)
* Fix integrity hash checking of downloaded packages for the extension. [PR #7300](https://github.com/microsoft/vscode-cpptools/pull/7300)
* Fix a bug preventing successful validation and receipt of browse configurations from custom configuration providers. [PR# 7131](https://github.com/microsoft/vscode-cpptools/pull/7313)
* Fix a potential crash when editing at the end of a document.
* Fix "Configure Task" selection to show root folder names for multi-root workspace [PR #7315](https://github.com/microsoft/vscode-cpptools/pull/7315)

## Version 1.2.2: February 25, 2021
### Bug Fixes
* Fix IntelliSense errors with variable length arrays with C Clang mode. [#6500](https://github.com/microsoft/vscode-cpptools/issues/6500)
* Fix for random IntelliSense communication failures on Mac. [#6809](https://github.com/microsoft/vscode-cpptools/issues/6809), [#6958](https://github.com/microsoft/vscode-cpptools/issues/6958)
* Fix an extension activation failure when a non-existent folder exists in the workspace. [#6981](https://github.com/microsoft/vscode-cpptools/issues/6981)
* Fix infinite loops during document symbol processing. [#6988](https://github.com/microsoft/vscode-cpptools/issues/6988), [#7012](https://github.com/microsoft/vscode-cpptools/issues/7012), [#7022](https://github.com/microsoft/vscode-cpptools/issues/7022), [#7025](https://github.com/microsoft/vscode-cpptools/issues/7025)
* Fix a regression with handling of -isysroot/--sysroot compiler arguments. [#6992](https://github.com/microsoft/vscode-cpptools/issues/6992)
* Fix issue querying certain compilers, including armclang and arm-poky-linux-musleabi-gcc. [#7021](https://github.com/microsoft/vscode-cpptools/issues/7021)
* Fix invalid "console" property when generating a "cppdbg" task. [#7048](https://github.com/microsoft/vscode-cpptools/issues/7048)

## Version 1.2.1: February 16, 2021
### Bug Fixes
* Fix `Switch Header/Source` in two cases when symlinks are in the path. [#6855](https://github.com/microsoft/vscode-cpptools/issues/6855)
* Fix clang-format FixNamespaceComments default. [#6894](https://github.com/microsoft/vscode-cpptools/issues/6894)
* Fix an issue with querying certain compilers for system defines and system includes [#6898](https://github.com/microsoft/vscode-cpptools/issues/6898)
* Fix an issue preventing detection of default target and default language standard of Cygwin and WSL compilers. [#6902](https://github.com/microsoft/vscode-cpptools/issues/6902)
* Fix an issue with detection of Apple Clang. [#6916](https://github.com/microsoft/vscode-cpptools/issues/6916)
* Fix endless memory usage (or a crash) with certain code. [#6940](https://github.com/microsoft/vscode-cpptools/issues/6940)
* Fix "format after newline" with vcFormat. [#6942](https://github.com/microsoft/vscode-cpptools/issues/6942)
* Fix compiler querying with -Xclang and -include-pch arguments. [#6944](https://github.com/microsoft/vscode-cpptools/issues/6944)
* Switch to the signed LLDB-MI on Mac 10.14 or newer with the online vsix. [#6945](https://github.com/microsoft/vscode-cpptools/issues/6945)

## Version 1.2.0: February 2, 2021
### New Features
* Add support for cross-compilation configurations for IntelliSense. For example, `intelliSenseMode` value "linux-gcc-x64" could be used on a Mac host machine. [#1083](https://github.com/microsoft/vscode-cpptools/issues/1083)

### Enhancements
* Show configuration squiggles when configurations with the same name exist. [#3412](https://github.com/microsoft/vscode-cpptools/issues/3412)
* Add `C_Cpp.addNodeAddonIncludePaths` setting to add include paths from `nan` and `node-addon-api` when they're dependencies. [#4854](https://github.com/microsoft/vscode-cpptools/issues/4854)
  * Bruce MacNaughton (@bmacnaughton) [PR #67331](https://github.com/microsoft/vscode-cpptools/pull/6731)
* Add command `Generate EditorConfig contents from VC Format settings`. [#6018](https://github.com/microsoft/vscode-cpptools/issues/6018)
* Update to clang-format 11.1. [#6326](https://github.com/microsoft/vscode-cpptools/issues/6326)
* Add clang-format built for Windows ARM64. [#6494](https://github.com/microsoft/vscode-cpptools/issues/6494)
* Add support for the `/await` flag with msvc IntelliSense. [#6596](https://github.com/microsoft/vscode-cpptools/issues/6596)
* Increase document/workspace symbol limit from 1000 to 10000. [#6766](https://github.com/microsoft/vscode-cpptools/issues/6766)
* Add new "console" launch config for cppvsdbg. [PR #6794](https://github.com/microsoft/vscode-cpptools/pull/6794)

### Bug Fixes
* Fix handling of `--sysroot` and `-isysroot` with `compileCommands`. [#1575](https://github.com/microsoft/vscode-cpptools/issues/1575)
* Fix IntelliSense not updating if a non-opened header is changed. [#1780](https://github.com/microsoft/vscode-cpptools/issues/1780)
* Fix IntelliSense involving overflow for unsigned int values. [#2202](https://github.com/microsoft/vscode-cpptools/issues/2202)
* Fix IntelliSense not switching the language mode after changing C versus C++ `files.associations`. [#2557](https://github.com/microsoft/vscode-cpptools/issues/2557)
* Fix Switch Header/Source not switching to an existing file in another column if it's not visible. [#2667](https://github.com/microsoft/vscode-cpptools/issues/2667), [#6749](https://github.com/microsoft/vscode-cpptools/issues/6749)
* Fix autocomplete not working with `for` loop variables with C code. [#2946](https://github.com/microsoft/vscode-cpptools/issues/2946)
* Fix `#include` completion not sorting _ last. [#3465](https://github.com/microsoft/vscode-cpptools/issues/3465)
* Fix completion not working for templates in gcc/clang mode. [#3501](https://github.com/microsoft/vscode-cpptools/issues/3501)
* Fix crash when certain JavaScript files are parsed as C++. [#3858](https://github.com/microsoft/vscode-cpptools/issues/3858)
* Fix IntelliSense squiggle about not being able to assign to an object of its own type. [#3883](https://github.com/microsoft/vscode-cpptools/issues/3883)
* Fix hover and Find All References for template function overloads. [#4044](https://github.com/microsoft/vscode-cpptools/issues/4044), [#4249](https://github.com/microsoft/vscode-cpptools/issues/4249)
* Fix the Outline view for nested namespaces. [#4456](https://github.com/microsoft/vscode-cpptools/issues/4456)
* Fix some IntelliSense parsing errors. [#4595](https://github.com/microsoft/vscode-cpptools/issues/4595), [#6362](https://github.com/microsoft/vscode-cpptools/issues/6362), [#6685](https://github.com/microsoft/vscode-cpptools/issues/6685)
* Fix Outline view with`"**/.*"` in `files.exclude`. [#4602](https://github.com/microsoft/vscode-cpptools/issues/4602)
* Fix build tasks errors in single file mode. [#4638](https://github.com/microsoft/vscode-cpptools/issues/4638), [#6764](https://github.com/microsoft/vscode-cpptools/issues/6764)
* Fix the Outline view for nested structs/classes. [#4781](https://github.com/microsoft/vscode-cpptools/issues/4871)
* Fix `files.exclude` not applying to watched files handlers. [#5141](https://github.com/microsoft/vscode-cpptools/issues/5141)
* Fix code folding incorrectly matching an inactive `}`. [#5429](https://github.com/microsoft/vscode-cpptools/issues/5429)
* Fix IntelliSense Clang version for Apple Clang. [#5500](https://github.com/microsoft/vscode-cpptools/issues/5500)
* Fix hover doc comments not working if there's a selection. [#5635](https://github.com/microsoft/vscode-cpptools/issues/5635), [#6583](https://github.com/microsoft/vscode-cpptools/issues/6583)
* Fix `#include` completion to include results for non-standard header file extensions. [#5698](https://github.com/microsoft/vscode-cpptools/issues/5698)
* Fix clang-format failing due to missing libtinfo5 on Linux ARM/ARM64. [#5958](https://github.com/microsoft/vscode-cpptools/issues/5958)
* Automatically configure to use a custom configuration provider if available and no other configuration exists. [#6150](https://github.com/microsoft/vscode-cpptools/issues/6150)
* Fix not being able to attach to cpptools and cpptools-srv on Mac (to get crash call stacks). [#6151](https://github.com/microsoft/vscode-cpptools/issues/6151), [#6736](https://github.com/microsoft/vscode-cpptools/issues/6736)
* Fix IntelliSense crashing with cl.exe with C++20 and span. [#6251](https://github.com/microsoft/vscode-cpptools/issues/6251)
* Stop querying unsupported compilers. [#6314](https://github.com/microsoft/vscode-cpptools/issues/6314)
* Fix an entry not found error for files in `compile_commands.json` that didn't initially exist. [#6311](https://github.com/microsoft/vscode-cpptools/issues/6311)
* Fix IntelliSense errors with C++20 std::ranges in gcc/clang modes. [#6342](https://github.com/microsoft/vscode-cpptools/issues/6342)
* Add a workaround for a missing compiler path for the `compile_commands.json` generated by Unreal Engine. [#6358](https://github.com/microsoft/vscode-cpptools/issues/6358)
* Fix IntelliSense crash with coroutines. [#6363](https://github.com/microsoft/vscode-cpptools/issues/6363)
* Add localized strings for `cppbuild` tasks. [#6436](https://github.com/microsoft/vscode-cpptools/issues/6436)
* Fix IntelliSense squiggle with C++20 non-type templates. [#6462](https://github.com/microsoft/vscode-cpptools/issues/6462)
* Fix `compilerArgs` processing with `-MF` and other multi-arg arguments. [#6478](https://github.com/microsoft/vscode-cpptools/issues/6478)
* Fix bug causing `Unable to read process.env.HOME`. [#6468](https://github.com/microsoft/vscode-cpptools/issues/6468)
* Fix gcc problem matcher when the column is missing.
  * @guntern [PR #6490](https://github.com/microsoft/vscode-cpptools/pull/6490)
* Disable Insiders prompt for Codespaces. [#6491](https://github.com/microsoft/vscode-cpptools/issues/6491)
* Fix `compile_commands.json` not working correctly for `*.C` files. [#6497](https://github.com/microsoft/vscode-cpptools/issues/6497)
* Show an error message when gdb can't be found when generating a `launch.json` (instead of using an invalid `miDebuggerPath`). [#6511](https://github.com/microsoft/vscode-cpptools/issues/6511)
* Fix IntelliSense not supporting `__float128` (and `Q` literals) on x64 Linux. [#6574](https://github.com/microsoft/vscode-cpptools/issues/6574)
* Fix IntelliSense crash with a parenthesized type followed by an initializer list. [#6554](https://github.com/microsoft/vscode-cpptools/issues/6554), [#6624](https://github.com/microsoft/vscode-cpptools/issues/6624)
* Fix IntelliSense updating after pasting multi-line code. [#6565](https://github.com/microsoft/vscode-cpptools/issues/6565)
* Use "method" instead of "member" for semantic tokens. [#6569](https://github.com/microsoft/vscode-cpptools/issues/6569)
* Fix `__builtin_coro_*` methods not recognized by IntelliSense in gcc mode with `-fcoroutines`. [#6575](https://github.com/microsoft/vscode-cpptools/issues/6575)
* Fix the `else` snippet interfering with entering one line `else` statements. [#6582](https://github.com/microsoft/vscode-cpptools/issues/6582)
* Stop showing an "unknown error" message after canceling the creation of a `launch.json`. [#6608](https://github.com/microsoft/vscode-cpptools/issues/6608)
* Fix potential extension activation delay. [#6630](https://github.com/microsoft/vscode-cpptools/issues/6630)
* Fix the executed command not appearing with cppbuild tasks. [#6647](https://github.com/microsoft/vscode-cpptools/issues/6647)
* Fix IntelliSense crash on Mac due to IPCH file corruption. [#6673](https://github.com/microsoft/vscode-cpptools/issues/6673)
* Fix `_Debug` not being defined when `/MDd` or `/MTd` are used. [#6690](https://github.com/microsoft/vscode-cpptools/issues/6690)
* Fix infinite IntelliSense processing when C++20, gcc mode, and `-fcoroutines` and used. [#6709](https://github.com/microsoft/vscode-cpptools/issues/6709)
* Allow the extension to run on M1 Macs. [#6713](https://github.com/microsoft/vscode-cpptools/issues/6713)
  * Xiangyi Meng (@xymeng16) [PR #6601](https://github.com/microsoft/vscode-cpptools/pull/6601)
* Fix IntelliSense errors when "module" is used as a variable name with C++20. [#6719](https://github.com/microsoft/vscode-cpptools/issues/6719)
* Fix `.` to `->` completion with multiple cursors. [#6720](https://github.com/microsoft/vscode-cpptools/issues/6720)
* Fix bug with configured cl.exe path not being used to choose appropriate system include paths, or cl.exe not being used at all if it's not also installed via the VS Installer. [#6746](https://github.com/microsoft/vscode-cpptools/issues/6746)
* Fix bugs with parsing of quotes and escape sequences in compiler args. [#6761](https://github.com/microsoft/vscode-cpptools/issues/6761)
* Fix the configuration not showing in the status bar when `c_cpp_properties.json` is active. [#6765](https://github.com/microsoft/vscode-cpptools/issues/6765)
* Fix compiler querying with compilers that do not output `__STD_VERSION__` by default (gcc <= 4.8.x). [#6792](https://github.com/microsoft/vscode-cpptools/issues/6792)
* Fix document symbols when nested symbols have the same name as a parent. [#6830](https://github.com/microsoft/vscode-cpptools/issues/6830)
* Fix automatic adding of header files to `files.associations` after `Go to Definition` on a `#include`. [#6845](https://github.com/microsoft/vscode-cpptools/issues/6845)
* Fix `Insiders` `updateChannel` for VS Code - Exploration. [#6875](https://github.com/microsoft/vscode-cpptools/issues/6875)
* Fix "D" command line warnings not appearing with cl.exe cppbuild build tasks.
* Fix cl.exe cppbuild tasks when `/nologo` is used (and make /nologo a default arg).
* Fix a cpptools crash and multiple deadlocks.

## Version 1.1.3: December 3, 2020
### Bug Fixes
* Disable the "join Insiders" prompt for Linux CodeSpaces. [#6491](https://github.com/microsoft/vscode-cpptools/issues/6491)
* Fix "shell" tasks giving error "Cannot read property `includes` of undefined". [#6538](https://github.com/microsoft/vscode-cpptools/issues/6538)
* Fix various task variables not getting resolved with `cppbuild` tasks. [#6538](https://github.com/microsoft/vscode-cpptools/issues/6538)
* Fix warnings not appearing with `cppbuild` tasks. [#6556](https://github.com/microsoft/vscode-cpptools/issues/6556)
* Fix endless CPU/memory usage if the cpptools process crashes. [#6603](https://github.com/microsoft/vscode-cpptools/issues/6603)
* Fix the default `cwd` for `cppbuild` tasks. [#6618](https://github.com/microsoft/vscode-cpptools/issues/6618)

## Version 1.1.2: November 17, 2020
### Bug Fixes
* Fix resolution of `${fileDirname}` with `cppbuild` tasks. [#6386](https://github.com/microsoft/vscode-cpptools/issues/6386)

## Version 1.1.1: November 9, 2020
### Bug Fixes
* Fix cpptools binaries sometimes not getting installed on Windows. [#6453](https://github.com/microsoft/vscode-cpptools/issues/6453)

## Version 1.1.0: November 5, 2020
### New Features
* Add language server support for Windows ARM64 (no debugging yet). [#5583](https://github.com/microsoft/vscode-cpptools/issues/5583)
* [cppdbg] Debugger Protocol Updates:
  * ReadMemoryRequest [PR MIEngine#1028](https://github.com/microsoft/MIEngine/pull/1028)
  * ModulesRequest and ModuleEvent [PR MIEngine#1054](https://github.com/microsoft/MIEngine/pull/1054)
* [cppdbg] Support new SourceFileMap schema [PR #6319](https://github.com/microsoft/vscode-cpptools/pull/6319)

### Enhancements
* Add support to run c/cpp build tasks. [#3674](https://github.com/microsoft/vscode-cpptools/issues/3674), [#5270](https://github.com/microsoft/vscode-cpptools/issues/5270), [#5285](https://github.com/microsoft/vscode-cpptools/issues/5285)
  * Tasks: Configure Task
  * Tasks: Run Build Task
  * C/C++: Build and debug active file.
* Add logging around compiler querying, and the "C/C++ Configuration Warnings" output channel. [#5259](https://github.com/microsoft/vscode-cpptools/issues/5259)
* Add compile commands info to Log Diagnostics. [#5761](https://github.com/microsoft/vscode-cpptools/issues/5761)
* Add `intelliSenseUpdateDelay` setting. [#6142](https://github.com/microsoft/vscode-cpptools/issues/6142)
  * YuTengjing (@tjx666) [PR #6344](https://github.com/microsoft/vscode-cpptools/pull/6344)
* Enable support for specifying a compiler by only the filename if it's in the environment path. [#6179](https://github.com/microsoft/vscode-cpptools/issues/6179)
* Restart the IntelliSense process if its memory usage exceeds the `C_Cpp.intelliSenseMemoryLimit` setting. [#6230](https://github.com/microsoft/vscode-cpptools/issues/6230)
* [cppdbg] Stepping out of a function will display '$ReturnValue'.
  * @Trass3r [PR MIEngine#1036](https://github.com/microsoft/MIEngine/pull/1036)
* [cppdbg] Support composite expressions in natvis ArrayItems
  * @Trass3r [PR MIEngine#1044](https://github.com/microsoft/MIEngine/pull/1044)
* Add handling of the "-ansi" compiler arg when querying gcc/clang compilers.
* Add support for inferring the IntelliSenseMode based on the "--target" compiler arg.
* Add support for inferring the C standard based on new c11/c17 language standard args for cl.exe.
* Allow custom config providers to omit IntelliSenseMode and C/C++ language standard, enabling them to be inferred from the `compilerPath` and `compilerArgs`.

### Bug Fixes
* Change macOS Framework searching to only parse the "Current" framework folder when the "Headers" folder is not found. [#2046](https://github.com/microsoft/vscode-cpptools/issues/2046)
* Show the compiler path in the `Build and Debug Active File` dropdown. [#4278](https://github.com/microsoft/vscode-cpptools/issues/4278)
* Fix incorrect signature help active argument with multiple template parameters. [#4786](https://github.com/microsoft/vscode-cpptools/issues/4786)
* Fix bug with directories not getting created for browse.databaseFilename. [#5181](https://github.com/microsoft/vscode-cpptools/issues/5181)
* Allow the debug configuration to wait for the preLaunchTask to complete before continuing on and resolving environment variables or processes that may have been set in the 'tasks.json'. [#5287](https://github.com/microsoft/vscode-cpptools/issues/5287)
* Change the Windows SDK detection to require the shared, ucrt, and um folders. [#5817](https://github.com/microsoft/vscode-cpptools/issues/5817)
* Fix issues with IntelliSense for clang-cl.exe. [#6075](https://github.com/microsoft/vscode-cpptools/issues/6075)
* Fix "Comments are not permitted in JSON" error when `c_cpp_properties.json` is open but not active. [#6132](https://github.com/microsoft/vscode-cpptools/issues/6132)
* Rename the C language standard setting values from c18 and gnu18 to c17 and gnu17. [#6105](https://github.com/microsoft/vscode-cpptools/issues/6105)
* Add more IntelliSense support for std ranges, concepts, and modules exports (__cpp_lib_concepts is now enabled). [#6173](https://github.com/microsoft/vscode-cpptools/issues/6173)
* Add "-fnoblocks" when querying clang on Mac, as IntelliSense does not currently support blocks. [#6189](https://github.com/microsoft/vscode-cpptools/issues/6189)
* Fix clang-format on 32-bit Windows. [#6195](https://github.com/microsoft/vscode-cpptools/issues/6195)
* Fix incorrect formatting results when clang-format removes duplicate includes. [#6205](https://github.com/microsoft/vscode-cpptools/issues/6205)
* Fix a case where the main process could get stuck. [#6207](https://github.com/microsoft/vscode-cpptools/issues/6207)
* Fix C files being treated as C++ files with compile_commands.json. [#6279](https://github.com/microsoft/vscode-cpptools/issues/6279)
* Fix `Build and Debug Active File` race condition with EngineLogs. [#6304](https://github.com/microsoft/vscode-cpptools/pull/6304)
* Fix changes to some `c_cpp_properties.json` properties not taking effect (until a reload) if `compileCommands` is set. [#6332](https://github.com/microsoft/vscode-cpptools/issues/6332)
* Fix issue with compiler querying not handling various clang command line options correctly. [#6356](https://github.com/microsoft/vscode-cpptools/issues/6356),  [#6359](https://github.com/microsoft/vscode-cpptools/issues/6359)
* Fix multi-root workspace tag parsing when `compileCommands` is set. [#6383](https://github.com/microsoft/vscode-cpptools/issues/6383)
* Fix mingw32 compilers not being detected. [#6394](https://github.com/microsoft/vscode-cpptools/issues/6394)
* Various bug fixes for vcFormat. [PR #6408](https://github.com/microsoft/vscode-cpptools/pull/6408)
* Fix issue causing zh-cn and zh-tw language files not to be used. [PR #6418](https://github.com/microsoft/vscode-cpptools/pull/6418)
* Fix the handling of various compiler arg pairs when querying compilers.
* Avoid parsing entries in compile_commands.json for file types that we do not support.
* Fixed an issue in which only C or C++ system headers were added to the browse path, rather than both.
* Fix issue causing some localized messages to be displayed incorrectly.
* Fixed issue with shipping an older version of vsdbg in offline packages.

### Other Contributions
* Refactoring provider classes.
  * Abhishek Pal (@devabhishekpal) [PR #5998](https://github.com/microsoft/vscode-cpptools/pull/5998)

## Version 1.0.1: September 21, 2020
### Bug Fixes
* Fix "No IL available" IntelliSense error on Linux/macOS when `#error` directives are present in the source code. [#6009](https://github.com/microsoft/vscode-cpptools/issues/6009), [#6114](https://github.com/microsoft/vscode-cpptools/issues/6114)
* Fix issue on Windows with the language server not shutting down properly which causes the IntelliSense database to become corrupted. [PR #6141](https://github.com/microsoft/vscode-cpptools/issues/6141)
* Fix "No IL available" IntelliSense error when predefined macros are undefined. [#6147](https://github.com/microsoft/vscode-cpptools/issues/6147)
* Fix infinite loop IntelliSense regression. [#6166](https://github.com/microsoft/vscode-cpptools/issues/6166)

## Version 1.0.0: September 14, 2020
### New Features
* Support non-UTF-8 file encodings (GBK, UTF-16, etc.), excluding `files.autoGuessEncoding` support. [#414](https://github.com/microsoft/vscode-cpptools/issues/414)
* Support for running the extension on Linux ARM devices (armhf/armv7l and aarch64/arm64), using remoting. [#429](https://github.com/microsoft/vscode-cpptools/issues/429), [#2506](https://github.com/microsoft/vscode-cpptools/issues/2506)
* Add the `vcFormat` option to `C_Cpp.formatting` (with `C_Cpp.vcFormat.*` options) to enable VS-style formatting (instead of clang-format formatting). [#657](https://github.com/microsoft/vscode-cpptools/issues/657)
  * Add support for vcFormat settings in `.editorconfig` files. [PR #5932](https://github.com/microsoft/vscode-cpptools/pull/5932)

### Enhancements
* Improve the download and installation progress bar. [#1961](https://github.com/microsoft/vscode-cpptools/issues/1961)
* Add error codes and the "C/C++" source to IntelliSense errors. [#2345](https://github.com/microsoft/vscode-cpptools/issues/2345)
* Add support for `/Zc:__cplusplus` in `compilerArgs` for cl.exe. [#2595](https://github.com/microsoft/vscode-cpptools/issues/2595)
* Search for `compilerPath` in the PATH environment variable. [#3078](https://github.com/microsoft/vscode-cpptools/issues/3078), [#5908](https://github.com/microsoft/vscode-cpptools/issues/5908)
* Validate crypto signatures of binaries we download. [#5268](https://github.com/microsoft/vscode-cpptools/issues/5268)
* Add link to the documentation in the configuration UI. [#5875](https://github.com/microsoft/vscode-cpptools/issues/5875)
  * Abhishek Pal (@devabhishekpal) [PR #5991](https://github.com/microsoft/vscode-cpptools/pull/5991)
* Allow comments, trailing commas, etc. in `c_cpp_properties.json` [#5885](https://github.com/microsoft/vscode-cpptools/issues/5885)
* Prevent comments from being removed from json files when the extension modifies them.
  * @dan-shaw [PR #5954](https://github.com/microsoft/vscode-cpptools/pull/5954)
* Add diagnostics on potentially conflicting recursive includes to `C/C++: Log Diagnostics`, i.e. if a workspace uses files with the same name as system headers. [#6009](https://github.com/microsoft/vscode-cpptools/issues/6009)
* Add workspace parsing diagnostics. [#6048](https://github.com/microsoft/vscode-cpptools/issues/6048)
* Add `wmain` snippet on Windows. [#6064](https://github.com/microsoft/vscode-cpptools/issues/6064)
* More C++20 support.

### Bug Fixes
* Fix member completion in C code after an operator is used in an expression. [#2184](https://github.com/microsoft/vscode-cpptools/issues/2184)
* Fix extension not creating `tasks.json` if the `.vscode` folder doesn’t exist. [#4280](https://github.com/microsoft/vscode-cpptools/issues/4280)
* Fix installation of clang-format 10 with the online vsix. [#5194](https://github.com/microsoft/vscode-cpptools/issues/5194)
* Get the compiler type to determine if it's Clang when querying for default compiler so that the correct default `intelliSenseMode` is set. [#5352](https://github.com/microsoft/vscode-cpptools/issues/5352)
* Get the default language standard of the compiler and use that std version if no version is specified. [#5579](https://github.com/microsoft/vscode-cpptools/issues/5579)
* Fix `configuration.includePath` to only add the `defaultFolder` when the default `includePath` is set. [#5621](https://github.com/microsoft/vscode-cpptools/issues/5621)
* Fix an IntelliSense crash when using C++20 on Linux. [#5727](https://github.com/microsoft/vscode-cpptools/issues/5727)
* Get the default target of the compiler. If the default target is ARM/ARM64, do not use the generic "--target" option to determine bitness. [#5772](https://github.com/microsoft/vscode-cpptools/issues/5772)
* Fix `compilerArgs` not being used if no `compilerPath` is set. [#5776](https://github.com/microsoft/vscode-cpptools/issues/5776)
* Fix an incorrect IntelliSense error squiggle. [#5783](https://github.com/microsoft/vscode-cpptools/issues/5783)
* Fix semantic colorization and inactive regions for multi-root workspaces. [#5812](https://github.com/microsoft/vscode-cpptools/issues/5812), [#5828](https://github.com/microsoft/vscode-cpptools/issues/5828)
* Fix bug with cl.exe flags /FU and /FI not being processed. [#5819](https://github.com/microsoft/vscode-cpptools/issues/5819)
* Fix `cStandard` being set to `c11` instead of `gnu18` with gcc. [#5834](https://github.com/microsoft/vscode-cpptools/issues/5834)
* Fix Doxygen parameterHint comment to display for a parameter name that is followed by colon. [#5836](https://github.com/microsoft/vscode-cpptools/issues/5836)
* Fix compiler querying when relative paths are used in `compile_commands.json`. [#5848](https://github.com/microsoft/vscode-cpptools/issues/5848)
* Fix the compile commands compiler not being used if `C_Cpp.default.compilerPath` is set. [#5848](https://github.com/microsoft/vscode-cpptools/issues/5848)
* Fix Doxygen comment to escape markdown characters. [#5904](https://github.com/microsoft/vscode-cpptools/issues/5904)
* Remove keyword completion of C identifiers that are defined in headers and aren't keywords (e.g. `alignas`). [#6022](https://github.com/microsoft/vscode-cpptools/issues/6022)
* Fix error message with `Build and Debug Active File`. [#6071](https://github.com/microsoft/vscode-cpptools/issues/6071)
* Restore fallback to the base configuration if a custom configuration provider does not provide a configuration for a file and does not provide compiler info in a custom browse configuration.
* Fix a bug that could cause the extension to delay processing a newly opened file until any outstanding IntelliSense operations are complete, if using a custom configuration provider.
* Fix a bug with incorrect configuration of a file when using a custom configuration provider and no custom configuration is available for that file. This now falls back to the compiler info received from the configuration provider with the browse configuration.
* Fix a bug in which making a modification to `c_cpp_properties.json` could result in custom configurations for currently open files being discarded and not re-requested.

### Potentially Breaking Changes
* Settings `commentContinuationPatterns`, `enhancedColorization`, and `codeFolding` are no longer available in per-Folder settings (only Workspace or higher settings). [PR #5830](https://github.com/microsoft/vscode-cpptools/pull/5830)
* Fix compile command arguments not being used when `compilerPath` is set (so the compile command arguments need to be compatible now).
* If a non-matching `intelliSenseMode` was being used, such as clang-x64 with a gcc ARM compiler, then we may auto-fix it internally, which may cause changes to IntelliSense behavior.

### Known Issues
* Using `clang-format` on ARM may require installing libtinfo5. [#5958](https://github.com/microsoft/vscode-cpptools/issues/5958)

## Version 0.29.0: July 15, 2020
### New Features
* Add Doxygen comment support (to tooltip display of hover, completion, and signature help). [#658](https://github.com/microsoft/vscode-cpptools/issues/658)
  * The way comments are formatted is controlled by the `C_Cpp.simplifyStructuredComments` setting.
* Auto-convert `.` to `->` when the type is a pointer. [#862](https://github.com/microsoft/vscode-cpptools/issues/862)
* Switch to using the VS Code Semantic Tokens API for semantic colorization (works with remoting). [PR #5401](https://github.com/microsoft/vscode-cpptools/pull/5401), [#3932](https://github.com/microsoft/vscode-cpptools/issues/3932), [#3933](https://github.com/microsoft/vscode-cpptools/issues/3933), [#3942](https://github.com/microsoft/vscode-cpptools/issues/3942)
* Add support for LogMessage Breakpoints for debug type `cppdbg`. [PR MIEngine#1013](https://github.com/microsoft/MIEngine/pull/1013)

### Enhancements
* Automatically add `"${default}"` to the default `includePath` in `c_cpp_properties.json` if `C_Cpp.default.includePath` is set. [#3733](https://github.com/microsoft/vscode-cpptools/issues/3733)
* Add configuration provider logging to `C/C++: Log Diagnostics`. [#4826](https://github.com/microsoft/vscode-cpptools/issues/4826)
* Add support for the Debug Welcome Panel. [#4837](https://github.com/microsoft/vscode-cpptools/issues/4837)
* Update to clang-format 10. [#5194](https://github.com/microsoft/vscode-cpptools/issues/5194)
* Add system to store and query properties from the active C/C++ configuration.
  * bugengine (@bugengine) [PR #5453](https://github.com/microsoft/vscode-cpptools/pull/5453)
* Add `quoteArgs` to `launch.json` schema. [PR #5639](https://github.com/microsoft/vscode-cpptools/pull/5639)
* Add logs for a resolved `launch.json` if "engineLogging" is enabled. [PR #5644](https://github.com/microsoft/vscode-cpptools/pull/5644)
* Add threadExit and processExit logging flags for 'cppvsdbg'. [PR #5652](https://github.com/microsoft/vscode-cpptools/pull/5652)

### Bug Fixes
* Fix IntelliSense when using "import_" in a variable name. [#5272](https://github.com/microsoft/vscode-cpptools/issues/5272)
* Add localization support for autocomplete and hover text. [#5370](https://github.com/microsoft/vscode-cpptools/issues/5370)
* Some `updateChannel` fixes. [PR #5465](https://github.com/microsoft/vscode-cpptools/pull/5465)
* Fix wrong language standard used with compile commands. [#5498](https://github.com/microsoft/vscode-cpptools/issues/5498)
* Fix issue with defines and includes not being handled correctly in `compilerPath` or `compilerArgs`. [#5512](https://github.com/microsoft/vscode-cpptools/issues/5512)
* Add gcc/gcc-10 compiler detection. [#5540](https://github.com/microsoft/vscode-cpptools/issues/5540)
* Fix `--target` compiler arg getting overridden. [#5557](https://github.com/microsoft/vscode-cpptools/issues/5557)
  * Matt Schulte (@schultetwin1)
* Fix Find All References and Rename when multiple references are on the same line. [#5568](https://github.com/microsoft/vscode-cpptools/issues/5568)
* Fix IntelliSense process crashes. [#5584](https://github.com/microsoft/vscode-cpptools/issues/5584), [#5629](https://github.com/microsoft/vscode-cpptools/issues/5629)
* Fix an add/remove workspace folder crash. [#5591](https://github.com/microsoft/vscode-cpptools/issues/5591)
* Fix default build tasks failing on Windows if the compiler isn't on the PATH. [#5604](https://github.com/microsoft/vscode-cpptools/issues/5604)
* Fix updating `files.associations` and .C files being associated with C instead of C++. [#5618](https://github.com/microsoft/vscode-cpptools/issues/5618)
* Fix IntelliSense malfunction when RxCpp is used. [#5619](https://github.com/microsoft/vscode-cpptools/issues/5619)
* Fix an incorrect IntelliSense error. [#5627](https://github.com/microsoft/vscode-cpptools/issues/5627)
* Ignore "screen size is bogus" error when debugging. [PR #5669](https://github.com/microsoft/vscode-cpptools/pull/5669)
  * nukoyluoglu (@nukoyluoglu)
* Fix `compile_commands.json` sometimes not updating. [#5687](https://github.com/microsoft/vscode-cpptools/issues/5687)
* Add msys2 clang compilers to the compiler search list (previously only gcc was handled). [#5697](https://github.com/microsoft/vscode-cpptools/issues/5697)
* Fix extension getting stuck when an "@" response file that doesn't end with ".rsp" is used in `compilerArgs`. [#5731](https://github.com/microsoft/vscode-cpptools/issues/5731)
* Fix forced includes not handled properly when parsed as compiler args. [#5738](https://github.com/microsoft/vscode-cpptools/issues/5738)
* Fix potential thread deadlock in cpptools.
* Fix copying a long value from debug watch results in pasting partial value [#5470](https://github.com/microsoft/vscode-cpptools/issues/5470)
  * [PR MIEngine#1009](https://github.com/microsoft/MIEngine/pull/1009)
* Fix Modifying conditional breakpoints [#2297](https://github.com/microsoft/vscode-cpptools/issues/2297)
  * [PR MIEngine#1010](https://github.com/microsoft/MIEngine/pull/1010)
* Fix find <miDebuggerPath>.exe in Windows path [#3076](https://github.com/microsoft/vscode-cpptools/issues/3076)
  * [PR MIEngine#1001](https://github.com/microsoft/MIEngine/pull/1001)

## Version 0.28.3: June 9, 2020
### Enhancements
* Update version of vscode-cpptools API to 4.0.1 [PR #5624](https://github.com/microsoft/vscode-cpptools/pull/5624)

## Version 0.28.2: June 1, 2020
### Regression Bug Fixes
* Fix string arrays in `env` not being joined properly. [#5509](https://github.com/microsoft/vscode-cpptools/issues/5509)
  * Krishna Ersson (@kersson) [PR #5510](https://github.com/microsoft/vscode-cpptools/pull/5510)
* Fix `shell` being used as the C/C++ build task source instead of `C/C++`. [vscode-docs#3724](https://github.com/microsoft/vscode-docs/issues/3724)

### Other Bug Fixes
* Fix `problemMatcher` not being added to C/C++ build tasks. [#3295](https://github.com/microsoft/vscode-cpptools/issues/3295)
* Fix `/usr/bin` being used as the default `cwd` (instead of `${workspaceFolder}`) for C/C++ build tasks. [#4761](https://github.com/microsoft/vscode-cpptools/issues/4761)
* Fix processing of quoted arguments with spaces in `compilerPath`. [PR #5513](https://github.com/microsoft/vscode-cpptools/pull/5513)
* Fix inconsistent task `label` and `preLaunchTask` being used for C/C++ build tasks. [#5561](https://github.com/microsoft/vscode-cpptools/issues/5561)

## Version 0.28.1: May 20, 2020
### Bug Fixes
* Fix errors not appearing after switching between a WSL and non-WSL config on Windows. [#5474](https://github.com/microsoft/vscode-cpptools/issues/5474)
* Fix cpptools crash when gcc is not in $PATH in a Docker container. [#5484](https://github.com/microsoft/vscode-cpptools/issues/5484)
* Fix top IntelliSense crash regression. [#5486](https://github.com/microsoft/vscode-cpptools/issues/5486)
* Fix squiggles appearing too soon (while typing). [#5531](https://github.com/microsoft/vscode-cpptools/issues/5531)

## Version 0.28.0: May 12, 2020
### New Features
* Add C/C++ language-aware code folding. [#407](https://github.com/microsoft/vscode-cpptools/issues/407)
* Add GNU (and C17) language standard options. [#2782](https://github.com/microsoft/vscode-cpptools/issues/2782)
* Add ARM and ARM64 IntelliSense modes. [#4271](https://github.com/microsoft/vscode-cpptools/issues/4271), [PR #5250](https://github.com/microsoft/vscode-cpptools/pull/5250)

### Enhancements
* Change the `gcc` problem matcher to use `autoDetect` for `fileLocation` . [#1915](https://github.com/microsoft/vscode-cpptools/issues/1915)
* Add support for IntelliSense-based `Go to Definition` on `#include` statements. [#2564](https://github.com/microsoft/vscode-cpptools/issues/2564)
* Support relative paths with `forcedInclude`. [#2780](https://github.com/microsoft/vscode-cpptools/issues/2780)
* Make the `Visual Studio` formatting style respect the C++ standard (e.g. `> >` for C++03 or earlier). [#3578](https://github.com/microsoft/vscode-cpptools/issues/3578)
* Add support for more C++20 features, such as concepts (not 100% complete yet). [#4195](https://github.com/microsoft/vscode-cpptools/issues/4195)
* Process the "std" and bitness (-m64/-m32) compiler args. [#4726](https://github.com/microsoft/vscode-cpptools/issues/4726)
* Switch from our custom Rename UI to VS Code's Refactor Preview. [#4990](https://github.com/microsoft/vscode-cpptools/issues/4990)

### Bug Fixes
* Fix `browse.path` not getting set correctly when `compileCommands` is used. [#1163](https://github.com/microsoft/vscode-cpptools/issues/1163)
* Fix an issue with squiggle updates not occurring when a dependent file is created, deleted, or renamed. [#3670](https://github.com/microsoft/vscode-cpptools/issues/3670)
* Fix temporary VSIX files not getting deleted after installation [#3923](https://github.com/microsoft/vscode-cpptools/issues/3923)
* Process "$CPATH" on non-Windows OS's. [#3940](https://github.com/microsoft/vscode-cpptools/issues/3940)
* Fix missing include message when a configuration provider is used. [#3971](https://github.com/microsoft/vscode-cpptools/issues/3971)
* Change machine-dependent settings to use remote settings instead of user settings. [#4121](https://github.com/microsoft/vscode-cpptools/issues/4121)
* Fix compiler querying for compilers that output non-English strings. [#4542](https://github.com/microsoft/vscode-cpptools/issues/4542)
* Fix compiler querying when the '-include' argument is used. [#4655](https://github.com/microsoft/vscode-cpptools/issues/4655)
* Fix the "Unable to load schema" error for `c_cpp_properties.json`. [#4841](https://github.com/microsoft/vscode-cpptools/issues/4841)
* Change "Visual Studio" `clang_format_fallback_style` setting to use NamespaceIndentation All. [#5124](https://github.com/microsoft/vscode-cpptools/issues/5124)
* Fix "C++98" and "C++0x" modes. [#5157](https://github.com/microsoft/vscode-cpptools/issues/5157), [#5225](https://github.com/microsoft/vscode-cpptools/issues/5225)
* Improve the error message for multi-root projects using `compile_commands.json`. [#5160](https://github.com/microsoft/vscode-cpptools/issues/5160)
* Fix some cpptools process crashes. [#5280](https://github.com/microsoft/vscode-cpptools/issues/5280)
* Avoid `<…>` truncation on hover. [#5291](https://github.com/microsoft/vscode-cpptools/issues/5291)
* Fix incorrect translations. [PR #5300](https://github.com/microsoft/vscode-cpptools/pull/5300)
* Fix cpptools auto-restarting after a crash. [#5303](https://github.com/microsoft/vscode-cpptools/issues/5303)
* Fix incorrect `c_cpp_properties.json` squiggles. [#5314](https://github.com/microsoft/vscode-cpptools/issues/5314), [#5322](https://github.com/microsoft/vscode-cpptools/issues/5322)
* Fix error `The task provider for "C/C++" tasks unexpectedly provided a task of type "shell".` [#5388](https://github.com/microsoft/vscode-cpptools/issues/5388)
* Fix `compilerPath` set to `""` not working. [#5392](https://github.com/microsoft/vscode-cpptools/issues/5392)
* Fix IntelliSense sometimes not working on a header file (or giving "Cannot Confirm Reference") if an existing TU is chosen that doesn't actually contain the header file.
* Fix random crashes after a settings change.
* Fix redundant squiggle updates.

## Version 0.27.1: April 28, 2020
### Bug Fix
* Disable Insiders `updateChannel` for 32-bit Linux and VS Code older than 1.43.0.

## Version 0.27.0: March 30, 2020
### Enhancements
* Improved multi-root implementation with a single language server process and database for the entire workspace (shared between workspace folders). Fixes most [multi-root bugs](https://github.com/microsoft/vscode-cpptools/issues?q=is%3Aopen+is%3Aissue+label%3A%22Feature%3A+Multi-root%22+label%3A%22fixed+%28release+pending%29%22+milestone%3A0.27.0).
* Update to clang-format 9.0.1 (and without shared library dependencies). [#2887](https://github.com/microsoft/vscode-cpptools/issues/2887), [#3174](https://github.com/microsoft/vscode-cpptools/issues/3174)
* Add new setting `C_Cpp.debugger.useBacktickCommandSubstitution` to fix debugging when CShell is the remote default shell. [#4015](https://github.com/microsoft/vscode-cpptools/issues/4015)
  * @Helloimbob [PR #5053](https://github.com/microsoft/vscode-cpptools/pull/5053)
* Rename language server processes to `cpptools` and `cpptools-srv` (IntelliSense process). [#4364](https://github.com/microsoft/vscode-cpptools/issues/4364)
* Add support for `-iframework` in `compile_commands.json`. [#4819](https://github.com/microsoft/vscode-cpptools/issues/4819)
* Add `cpptools.setActiveConfigName` command. [#4870](https://github.com/microsoft/vscode-cpptools/issues/4870)
  * @aleksey-sergey [PR #4893](https://github.com/microsoft/vscode-cpptools/pull/4893)
* Default to the bundled `clang-format` if its version is newer. [#4963](https://github.com/microsoft/vscode-cpptools/issues/4963)
* Add URI's to the debug logging for messages (e.g. `fileChanged`). [#5062](https://github.com/microsoft/vscode-cpptools/issues/5062)
* Use `lldb-mi` for macOS Mojave or newer.
  * Fix visualization of standard library types in lldb. [#1768](https://github.com/microsoft/vscode-cpptools/issues/1768)
  * Enable debugging support on macOS Catalina. [#3829](https://github.com/microsoft/vscode-cpptools/issues/3829)
* Support '`' in addition to '-exec' for sending gdb commands [PR MIEngine#967](https://github.com/microsoft/MIEngine/pull/976)

### Bug Fixes
* Fix issue in which the user is not again prompted to use a custom configuration provider if settings files have been deleted. [#2346](https://github.com/microsoft/vscode-cpptools/issues/2346)
* Fix "Unrecognized format of field "msg" in result" on macOS. [#2492](https://github.com/microsoft/vscode-cpptools/issues/2492)
* Fix IntelliSense using too much CPU when switching branches. [#2806](https://github.com/microsoft/vscode-cpptools/issues/2806)
* Fix for timeout on slow terminals while debugging. [#2889](https://github.com/microsoft/vscode-cpptools/issues/2889)
  * @Epikem [PR MIEngine#965](https://github.com/microsoft/MIEngine/pull/965)
* Fix non-localized text. [#4481](https://github.com/microsoft/vscode-cpptools/issues/4481), [#4879](https://github.com/microsoft/vscode-cpptools/issues/4879)
* Fix issues with paths containing certain Unicode sequences on Mac. [#4712](https://github.com/microsoft/vscode-cpptools/issues/4712)
* Fix IntelliSense parsing bugs and crashes. [#4717](https://github.com/microsoft/vscode-cpptools/issues/4717), [#4798](https://github.com/microsoft/vscode-cpptools/issues/4798)
* Fix configuration UI disabling `compilerPath` if no default compiler is found. [#4727](https://github.com/microsoft/vscode-cpptools/issues/4727)
* Fix issue with providing custom configurations for files specified using URIs schemes we do not recognize. [#4889](https://github.com/microsoft/vscode-cpptools/issues/4889)
* Fix Outline view not updating fast enough after switching branches. [#4894](https://github.com/microsoft/vscode-cpptools/issues/4894)
* Fix failure to detect CL.exe if VS Installer files are stored on a drive other than the system drive. [#4929](https://github.com/microsoft/vscode-cpptools/issues/4929)
* Fix extension randomly getting stuck while communicating with the IntelliSense process on Mac. [#4989](https://github.com/microsoft/vscode-cpptools/issues/4989)
* Fix completion results appearing after numeric literals. [#5019](https://github.com/microsoft/vscode-cpptools/issues/5019)
* Fix issue with cancellation of a `Rename` operation causing subsequent `Find All References` and `Rename` operations to fail. [#5022](https://github.com/microsoft/vscode-cpptools/issues/5022)
* Fix some settings not being editable in the UI. [PR #5126](https://github.com/microsoft/vscode-cpptools/pull/5126)
* Fix `cpp_properties.json` error squiggles not appearing. [#5131](https://github.com/microsoft/vscode-cpptools/issues/5131)
* Fix `search.exclude` not applying if there are > 1 symbols matching in the excluded file. [#5152](https://github.com/microsoft/vscode-cpptools/issues/5152)
* Fix tag parsing not working on Windows 7 without SP1. [#5155](https://github.com/microsoft/vscode-cpptools/issues/5155)
* Fix `updateChannel` being settable per-workspace. [PR #5185](https://github.com/microsoft/vscode-cpptools/pull/5185)
* Fix opened files external to the workspace folder being removed from the database during loading. [#5190](https://github.com/microsoft/vscode-cpptools/issues/5190)
* Fix invalid `c_cpp_properties.json` and configuration UI warning `Compiler path with spaces and arguments is missing double quotes`. [#5215](https://github.com/microsoft/vscode-cpptools/issues/5215)
* Fix environment variables used for the RunInTerminal Request. [MIEngine#979](https://github.com/microsoft/MIEngine/issues/979)
* Fix a race condition that could cause the Outline, `Find All References`, etc. to stop working.

## Version 0.26.3: January 22, 2020
### Bug Fixes
* IntelliSense bug fixes. [#2774](https://github.com/microsoft/vscode-cpptools/issues/2774)
* Improve memory usage in projects with a large number of files. [#3326](https://github.com/microsoft/vscode-cpptools/issues/3326)
* Fix a crash when failing to launch external executables on Linux and Mac. [#3607](https://github.com/microsoft/vscode-cpptools/issues/3607)
* Update output of `C/C++: Log Diagnostics` to include the correct set of defines when custom configurations or compile commands are used. [#3631](https://github.com/microsoft/vscode-cpptools/issues/3631) [#4270](https://github.com/microsoft/vscode-cpptools/issues/4270)
* Fix Insiders channel not working on remote targets. [#3874](https://github.com/microsoft/vscode-cpptools/issues/3874)
* Fix `compile_commands.json` prompt appearing when a configuration provider is used. [#3972](https://github.com/microsoft/vscode-cpptools/issues/3972)
* Improve IntelliSense performance with range-v3. [#4414](https://github.com/microsoft/vscode-cpptools/issues/4414)
* Fix template members not being nested under the template type in the Outline view. [#4466](https://github.com/microsoft/vscode-cpptools/issues/4466)
* Fix an issue in which failure to invoke a compiler could result in a loss of functionality on Linux and Mac. [#4627](https://github.com/microsoft/vscode-cpptools/issues/4627)
* Fix custom configurations sometimes not being applied to headers. [#4649](https://github.com/microsoft/vscode-cpptools/issues/4649)
* Fix headers opening into header-only TU's instead of TU's for candidate source files. [#4696](https://github.com/microsoft/vscode-cpptools/issues/4696)
* Fix the missing description of `C_Cpp.clang_format_style`.
  * @Enna1 [PR #4734](https://github.com/microsoft/vscode-cpptools/pull/4734)
* Fix Insiders channel not auto-downgrading after an Insiders vsix is unpublished. [#4760](https://github.com/microsoft/vscode-cpptools/issues/4760)
* Fix compiler querying with more than 40 `compilerArgs`. [#4791](https://github.com/microsoft/vscode-cpptools/issues/4791)
* Fix an issue in which files may be unnecessarily removed from the tag parser database on startup, if using a custom configuration provider, resulting in a large number of files being reparsed. [#4802](https://github.com/microsoft/vscode-cpptools/issues/4802)
* Fix an issue in which `Build and Debug Active File` would fail to detect a compiler, without a compiler present in `compilerPath`. [#4834](https://github.com/microsoft/vscode-cpptools/issues/4834)
* Add a version check for `-break-insert` so later versions of `lldb-mi` can be used as a `midebugger`. [MIEngine#946](https://github.com/microsoft/MIEngine/issues/946)
* Fix clang-cl detection for system includes and defines.
* Fix a bug that could cause the browse database threads to get stuck.

### Enhancements
* If clang-format is found in the environment path, that version will take precedence over the copy of clang-format bundled with the extension. [#3569](https://github.com/microsoft/vscode-cpptools/issues/3569)
* When tag parsing is complete, and includer/includee relationships become available, header-only TU's will be replaced with TU's for candidate source files, if available.

## Version 0.26.2: December 2, 2019
### Enhancements
* Reworked how a source file is selected for TU creation when opening a header file. [#2856](https://github.com/microsoft/vscode-cpptools/issues/2856)
* Updated the default value of the `C_Cpp.intelliSenseCachePath` setting to a path under `XDG_CACHE_HOME` on Linux, or `~/Library/Cache` on macOS. [#3979](https://github.com/microsoft/vscode-cpptools/issues/3979)
* Reset memory usage of the IntelliSense process if it grows beyond a threshold. [#4119](https://github.com/microsoft/vscode-cpptools/issues/4119)
* Add validation that the new symbol name provided to 'Rename Symbol' is a valid identifier. Add the setting `C_Cpp.renameRequiresIdentifier` to allow that verification to be disabled. [#4409](https://github.com/microsoft/vscode-cpptools/issues/4409)
* Enable setting of breakpoints in CUDA sources.
  * Paul Taylor (@trxcllnt) [PR #4585](https://github.com/microsoft/vscode-cpptools/pull/4585)
* Deferred TU creation until the file is visible in the editor. This avoids the overhead of TU creation when the file is opened by VS Code internally for IntelliSense operations. [#4458](https://github.com/microsoft/vscode-cpptools/issues/4458)

### Bug Fixes
* Fix child process creation when the Windows code page is set to a language with non-ASCII characters and there are non-ASCII characters in the extension's install path. [#1560](https://github.com/microsoft/vscode-cpptools/issues/1560)
* Fix path canonicalization of UNC paths to avoid duplicate files opening with different casing. [#2528](https://github.com/microsoft/vscode-cpptools/issues/2528), [#3980](https://github.com/microsoft/vscode-cpptools/issues/3980)
* Fix header opening without IntelliSense due to creation of a TU from a source file that includes the header in an inactive region. [#4320](https://github.com/microsoft/vscode-cpptools/issues/4320)
* Fix an infinite loop in the extension process that can occur when using a scope named 'interface'. [#4470](https://github.com/microsoft/vscode-cpptools/issues/4470)
* Fix an issue with the Rename UI that could cause the rename to not be applied. [#4504](https://github.com/microsoft/vscode-cpptools/issues/4504)
* Show an error message when a Rename fails due to the symbol not being found. [#4510](https://github.com/microsoft/vscode-cpptools/issues/4510)
* Fix `launch.json` creation due to localized strings containing quotes. [#4526](https://github.com/microsoft/vscode-cpptools/issues/4526)
* Fix configuration error squiggles not being applied unless the setting was set in both `c_cpp_properties.json` and `settings.json`. [PR #4538](https://github.com/microsoft/vscode-cpptools/pull/4538)
* Fix document symbol for Outline view and breadcrumbs on Windows 7. [#4536](https://github.com/microsoft/vscode-cpptools/issues/4536)
* Add support for `ms-vscode.cmake-tools` `configurationProvider` id. [#4586](https://github.com/microsoft/vscode-cpptools/issues/4586)
* Fix cancellation of Find All References sometimes resulting in an exception. [#2710](https://github.com/microsoft/vscode-cpptools/issues/2710)
* Fix the sort order of files in the Find All References and Rename UI's. [#4615](https://github.com/microsoft/vscode-cpptools/issues/4615)
* Fix localized Chinese strings not displaying on systems with case-sensitive file systems. [#4619](https://github.com/microsoft/vscode-cpptools/issues/4619)
* Fix files with an extention of `.H` not correctly associating with C++. [#4632](https://github.com/microsoft/vscode-cpptools/issues/4632)
* Fix -m64 or -m32 not being passed to gcc, causing the reported system includes and system defines to not match the requested `intelliSenseMode`. [#4635](https://github.com/microsoft/vscode-cpptools/issues/4635)

## Version 0.26.1: October 28, 2019
### Bug Fixes
* Fix `launch.json` creation when using non-English display languages. [#4464](https://github.com/microsoft/vscode-cpptools/issues/4464)
* Fix CHS translation. [#4422](https://github.com/microsoft/vscode-cpptools/issues/4422)
* Fix debugging not working when Windows 10 Beta Unicode (UTF-8) support is enabled. [#1527](https://github.com/microsoft/vscode-cpptools/issues/1527)

## Version 0.26.0: October 15, 2019
### New Features
* Add localization support (translated text) via `Configure Display Language`. [#7](https://github.com/microsoft/vscode-cpptools/issues/7)
* Add `Rename Symbol` with a pending rename UI. [#296](https://github.com/microsoft/vscode-cpptools/issues/296), [PR #4277](https://github.com/microsoft/vscode-cpptools/pull/4277)
* Add support for navigation breadcrumbs and nested symbols in the Outline view (and removed the Navigation status bar item). [#2230](https://github.com/microsoft/vscode-cpptools/issues/2230)
* Add support for C++/CX (`/ZW`, `/ZW:nostdlib`, `/FI`, `/FU`, and `/AI` compiler arguments). [#3039](https://github.com/microsoft/vscode-cpptools/issues/3039)
* Add a tree view UI for the other C++ references results. [#4079](https://github.com/microsoft/vscode-cpptools/issues/4079)

### Enhancements
* App support for .rsp files in `compile_commands.json`. [#1718](https://github.com/microsoft/vscode-cpptools/issues/1718)
* Add support for `SymbolLoadInfo` to `launch.json`. [#3324](https://github.com/microsoft/vscode-cpptools/issues/3324)
* Enable `${workspaceFolder}` in `compilerPath` and `compilerArgs`. [#3440](https://github.com/microsoft/vscode-cpptools/issues/3440)
* Add support for parsing more file types by default. [#3567](https://github.com/microsoft/vscode-cpptools/issues/3567)
* Move status icons to the left to minimize shifting and change the red flame to use the foreground color. [#4198](https://github.com/microsoft/vscode-cpptools/issues/4198)

### Bug Fixes
* Fix querying of non-ENU compilers. [#2874](https://github.com/microsoft/vscode-cpptools/issues/2874)
* Fix IntelliSense error with `constexpr const char* s[] = { "" }`. [#2939](https://github.com/microsoft/vscode-cpptools/issues/2939)
* Add support for C++20 designated initializers for cl and gcc. [#3491](https://github.com/Microsoft/vscode-cpptools/issues/3491)
* Fix `Find All References` not confirming references of method overrides in an inheritance hierarchy. [#4078](https://github.com/microsoft/vscode-cpptools/issues/4078)
* Fix missing references on the last line. [#4150](https://github.com/microsoft/vscode-cpptools/issues/4150)
* Fix `Go to Definition` on implicit default constructors. [#4162](https://github.com/microsoft/vscode-cpptools/issues/4162)
* Fix configuration prompts from appearing if a configuration provider is set. [#4168](https://github.com/microsoft/vscode-cpptools/issues/4168)
* Fix vcpkg code action for missing includes with more than one forward slash. [PR #4172](https://github.com/microsoft/vscode-cpptools/pull/4172)
* Fix parsing of `__has_include` (and other system macros) with gcc. [#4193](https://github.com/microsoft/vscode-cpptools/issues/4193)
* Fix tag parse database not getting updated after changes occur to unopened files in the workspace. [#4211](https://github.com/microsoft/vscode-cpptools/issues/4211)
* Fix `files.exclude` ending with `/` being treated like a per-file exclude (which aren't enabled by default). [#4262](https://github.com/microsoft/vscode-cpptools/issues/4262)
* Fix `Find All References` incorrect results for string and comment references. [#4279](https://github.com/microsoft/vscode-cpptools/issues/4279)
* Fix bug with forced includes in `compile_commands.json`. [#4293](https://github.com/microsoft/vscode-cpptools/issues/4293)
* Fix `Find All References` giving `Not a Reference` for constructors of templated classes. [#4345](https://github.com/microsoft/vscode-cpptools/issues/4345)
* Fix squiggles appearing after a multi-edit replace or rename. [#4351](https://github.com/microsoft/vscode-cpptools/issues/4351)
* Fix `gcc-x86` and `clang-x86` modes. [#4353](https://github.com/microsoft/vscode-cpptools/issues/4353)
* Fix crashes if the database can't be created. [#4359](https://github.com/microsoft/vscode-cpptools/issues/4359)
* Fix bugs with comment references. [#4371](https://github.com/microsoft/vscode-cpptools/issues/4371), [#4372](https://github.com/microsoft/vscode-cpptools/issues/4372)

## Version 0.25.1: August 28, 2019
### Bug Fixes
* Fix `Switch Header/Source` for `.H` and `.C` targets. [#3048](https://github.com/microsoft/vscode-cpptools/issues/3048)
* Fix `C_Cpp.updateChannel` not respecting `extensions.autoUpdate`. [#3632](https://github.com/microsoft/vscode-cpptools/issues/3632)
* Fix duplicate content appearing after formatting of a new file (2nd fix). [#4091](https://github.com/microsoft/vscode-cpptools/issues/4091)
* Fix links in `Log Diagnostics` output. [#4122](https://github.com/microsoft/vscode-cpptools/issues/4122)
* Fix `NullReferenceException` when debugging if `"description"` is missing. [#4125](https://github.com/microsoft/vscode-cpptools/issues/4125)
* Fix `files.exclude` processing when using `\\`. [#4127](https://github.com/microsoft/vscode-cpptools/issues/4127)
* Fix bug when attaching to an elevated process on Linux. [#4133](https://github.com/microsoft/vscode-cpptools/issues/4133)
* Fix IntelliSense-based `Go to Definition` failing for a nested class in a template class. [#4135](https://github.com/microsoft/vscode-cpptools/issues/4135)
* Fix incorrect configuration squiggles with `compilerPath` when variables are used. [#4141](https://github.com/microsoft/vscode-cpptools/issues/4141)
  * @mistersandman [PR #4142](https://github.com/microsoft/vscode-cpptools/pull/4142)
* Fix `executeReferenceProvider` when code is selected. [#4147](https://github.com/microsoft/vscode-cpptools/issues/4147)
* Fix code action for resolving missing includes via the `vcpkg` dependency manager. [PR #4156](https://github.com/microsoft/vscode-cpptools/pull/4156)

## Version 0.25.0: August 21, 2019
### New Features
* Add `Find All References`. [#15](https://github.com/microsoft/vscode-cpptools/issues/15)
* Add `-x86` options for `intelliSenseMode`. [#2275](https://github.com/microsoft/vscode-cpptools/issues/2275), [#2312](https://github.com/microsoft/vscode-cpptools/issues/2312)
* Add `c++20` option to `cppStandard`. [#3448](https://github.com/microsoft/vscode-cpptools/issues/3448)
* Add a code action for resolving missing includes via the `vcpkg` dependency manager. [PR #3791](https://github.com/microsoft/vscode-cpptools/pull/3791)

### Enhancements
* Added support for compile commands:
  * `-iquote`. [#2088](https://github.com/microsoft/vscode-cpptools/issues/2088)
  * `-imacros`. [#2417](https://github.com/microsoft/vscode-cpptools/issues/2417)
  * `-idirafter`(`--include-directory-after` & `--include-directory-after=`). [#3713](https://github.com/microsoft/vscode-cpptools/issues/3713)
  * `-imsvc`. [#4032](https://github.com/microsoft/vscode-cpptools/issues/4032)
* Switch to using VS Code's `Go to Declaration`. [#2959](https://github.com/microsoft/vscode-cpptools/issues/2959)
* Added `compilerArgs` property setting. [PR #3950](https://github.com/microsoft/vscode-cpptools/pull/3950)
* Added support for V3 API. [PR #3987](https://github.com/microsoft/vscode-cpptools/pull/3987)
* Add `not supported` messages for ARM and Alpine containers. [PR #4027](https://github.com/microsoft/vscode-cpptools/pull/4027)
* Add validation for paths from `env` variables. [#3912](https://github.com/microsoft/vscode-cpptools/issues/3912)

### Bug Fixes
* Fix wrong type of `this` pointer. [#2303](https://github.com/microsoft/vscode-cpptools/issues/2303)
* Fix previous cache path not deleted when new cache path is specified. Note that the VS Code bug [Microsoft/vscode#59391](https://github.com/microsoft/vscode/issues/59391) still occurs on the settings UI, but this fix should delete any incomplete path names as the extension receives changes from the cache path setting. [#3644](https://github.com/microsoft/vscode-cpptools/issues/3644)
* Fix broken shell script when launch/attaching as root. [#3711](https://github.com/microsoft/vscode-cpptools/issues/3711)
  * Christian A. Jacobsen (@ChristianJacobsen) [PR MIEngine#906](https://github.com/microsoft/MIEngine/pull/906)
* Fix ".H" files not appearing in include completion results on Linux/macOS. [#3744](https://github.com/microsoft/vscode-cpptools/issues/3744)
* Fix `compile_commands.json` file changes not updated. [#3864](https://github.com/microsoft/vscode-cpptools/issues/3864)
* Fix `Failed to parse` error message in the open file scenario. [#3888](https://github.com/microsoft/vscode-cpptools/issues/3888)
* Fix loading the wrong symbols when creating or copying a file. [#3897](https://github.com/microsoft/vscode-cpptools/issues/3897)
* Fix IntelliSense process crash in clang mode. [#3898](https://github.com/microsoft/vscode-cpptools/issues/3898)
* Fix IntelliSense-based `Go to Definition` failing with `using namespace`. [#3902](https://github.com/microsoft/vscode-cpptools/issues/3902), [#4018](https://github.com/microsoft/vscode-cpptools/issues/4018)
* Fix completion not showing results for smart pointers. [#3926](https://github.com/microsoft/vscode-cpptools/issues/3926), [#3930](https://github.com/microsoft/vscode-cpptools/issues/3930)
* Fix `clang_format_path` cannot be set in workspace settings. [#3937](https://github.com/microsoft/vscode-cpptools/issues/3937)
* Fix typos and grammar in documentation.
  * @pi1024e [PR #4014](https://github.com/microsoft/vscode-cpptools/pull/4014)
* Fix NullReferenceException when unable to launch and an unresolved parameter exists in the string. This was causing a useless error message. [#4024](https://github.com/microsoft/vscode-cpptools/issues/4024), [#4090](https://github.com/microsoft/vscode-cpptools/issues/4090)
* Fix debugger can't debug file whose folder path includes a parenthesis. [#4030](https://github.com/microsoft/vscode-cpptools/issues/4030)
* Fix duplicate content appearing after formatting of a new file. [#4091](https://github.com/microsoft/vscode-cpptools/issues/4091)
* Fix `files.exclude` bug on Windows. [#4095](https://github.com/microsoft/vscode-cpptools/issues/4095)
* Fix NullReferenceException when `cwd` is null. [MIEngine#911](https://github.com/microsoft/MIEngine/issues/911)
* Fix wrong IntelliSense for C++ types after editing within a function and after a lambda.

## Version 0.24.1: July 22, 2019
### Bug Fixes
* Fix an issue with the Outline not being populated when a file is opened. [#3877](https://github.com/microsoft/vscode-cpptools/issues/3877)
* Update scopes used by semantic colorization. [PR# 3896](https://github.com/microsoft/vscode-cpptools/pull/3896)

## Version 0.24.0: July 3, 2019
### New Features
* Semantic colorization [Documentation](https://github.com/microsoft/vscode-cpptools/blob/main/Documentation/LanguageServer/colorization.md) [#230](https://github.com/microsoft/vscode-cpptools/issues/230)
* Add `Rescan Workspace` command. [microsoft/vscode-cpptools-api#11](https://github.com/microsoft/vscode-cpptools-api/issues/11)

### Enhancements
* Configuration UI editor improvements:
  * Add list of detected compiler paths. [PR #3708](https://github.com/microsoft/vscode-cpptools/pull/3708)
  * Enable selecting/editing of other configurations and add "Advanced Settings" section. [PR #3732](https://github.com/microsoft/vscode-cpptools/pull/3732)
* Enable `envFile` for `cppdbg`. [PR #3723](https://github.com/microsoft/vscode-cpptools/pull/3723)
* Change the default path value of `C_Cpp.intelliSenseCachePath`. [#3347](https://github.com/microsoft/vscode-cpptools/issues/3347) [#3664](https://github.com/microsoft/vscode-cpptools/issues/3664)
* Change `C_Cpp.clang_format_path` to `machine` scope. [#3774](https://github.com/microsoft/vscode-cpptools/issues/3774)
* Add validation to the advanced configuration UI settings. [PR #3838](https://github.com/microsoft/vscode-cpptools/pull/3838)
* Add `Current Configuration` to `C/C++: Log Diagnostics`. [PR #3866](https://github.com/microsoft/vscode-cpptools/pull/3866)

### Bug Fixes
* Fix for gdb `follow-fork-mode` `child` not working. [#2738](https://github.com/microsoft/vscode-cpptools/issues/2738)
* Fix IntelliSense process crash on hover with certain arrays. [#3081](https://github.com/Microsoft/vscode-cpptools/issues/3081)
* Fix IntelliSense-based `Go to Definition` for goto labels. [#3111](https://github.com/microsoft/vscode-cpptools/issues/3111)
* Fix IntelliSense behaving incorrectly when files are opened with different casing on Windows. [#3229](https://github.com/microsoft/vscode-cpptools/issues/3229)
* Fix user defined literals crashing IntelliSense in clang/gcc mode. [#3481](https://github.com/microsoft/vscode-cpptools/issues/3481)
* Improve `sourceFileMap` to be more dynamic. [#3504](https://github.com/microsoft/vscode-cpptools/issues/3504)
* Fix IntelliSense-based hover document comments being shown for invalid declarations not used by the current translation unit. [#3596](https://github.com/microsoft/vscode-cpptools/issues/3596)
* Fix `Go to Definition` when is `void` missing in the parameter list of a function definition a .c file. [#3609](https://github.com/microsoft/vscode-cpptools/issues/3609)
* Fix configuration validation of compiler path and IntelliSense mode compatibility for `clang-cl.exe` compiler. [#3637](https://github.com/microsoft/vscode-cpptools/issues/3637)
* Fix resolving `${workspaceFolderBasename}` and add `${workspaceStorage}`. [#3642](https://github.com/microsoft/vscode-cpptools/issues/3642)
* Fix IntelliSense-based `Go to Definition` performance issue due to extra database iteration. [#3655](https://github.com/microsoft/vscode-cpptools/issues/3655)
* Fix `SourceRequest` causing debugging to stop with `NotImplementedException`. [#3662](https://github.com/microsoft/vscode-cpptools/issues/3662)
* Fix typo in `intelliSenseMode` description.
  * Karsten Thoms (@kthoms) [PR #3682](https://github.com/microsoft/vscode-cpptools/pull/3682)
* Fix invalid warning with typedef enums in .c files. [#3685](https://github.com/microsoft/vscode-cpptools/issues/3685)
* Fix incorrect `keyword` completion occurring for pragma `#keyword`. [#3690](https://github.com/microsoft/vscode-cpptools/issues/3690)
* Fix problem matcher to show fatal errors from GCC [#3712](https://github.com/microsoft/vscode-cpptools/issues/3712)
* Fix multi-root folders with the same name sharing the same browse database. [PR #3715](https://github.com/microsoft/vscode-cpptools/pull/3715)
* Fix `remoteProcessPicker` on Windows. [#3758](https://github.com/microsoft/vscode-cpptools/issues/3758)
* Fix crash when tag parsing Objective-C code. [#3776](https://github.com/microsoft/vscode-cpptools/issues/3776)
* Fix duplicate slashes getting added to `c_cpp_properties.json`. [PR #3778](https://github.com/microsoft/vscode-cpptools/pull/3778)
* Fix `envFile` variable substitution. [#3836](https://github.com/microsoft/vscode-cpptools/issues/3836)
* Fix missing headers popup. [PR #3840](https://github.com/microsoft/vscode-cpptools/pull/3840)
* Fix multiple anonymous unions not showing correctly in Locals while debugging. [MIEngine#820](https://github.com/microsoft/MIEngine/issues/820)
* Fix pause not working when using `DebugServer`/`MIDebuggerServerAddress` on Linux and macOS. [MIEngine#844](https://github.com/microsoft/MIEngine/issues/844)
* Improvements to CPU and memory usage when editing.

## Version 0.23.1: May 13, 2019
### Bug Fixes
* Fix `launch.json` creation when `intelliSenseEngine` is `Disabled`. [#3583](https://github.com/microsoft/vscode-cpptools/issues/3583)
* Fix C/C++ commands not working if the language service isn't activated. [#3615](https://github.com/microsoft/vscode-cpptools/issues/3615)
* Fix missing extension `"Details"` page. [#3621](https://github.com/microsoft/vscode-cpptools/issues/3621)
* Fix some random crashes related to IntelliSense inactive region processing.

## Version 0.23.0: May 6, 2019
### New Features
* Add a configuration UI editor to edit IntelliSense settings defined in the underlying `c_cpp_properties.json` file. [PR #3479](https://github.com/Microsoft/vscode-cpptools/pull/3479), [PR #3487](https://github.com/Microsoft/vscode-cpptools/pull/3487), [PR #3519](https://github.com/Microsoft/vscode-cpptools/pull/3519), [#3524](https://github.com/Microsoft/vscode-cpptools/issues/3524), [PR #3563](https://github.com/Microsoft/vscode-cpptools/pull/3563), [#3526](https://github.com/Microsoft/vscode-cpptools/issues/3526)
  * Add a new command `C/C++: Edit configurations (UI)` to open the UI editor.
  * Replace the `C/C++: Edit configurations...` command with `C/C++: Edit configurations (JSON)` to open `c_cpp_properties.json`.
  * The default whether to open the UI editor or JSON file is based on the `workbench.settings.editor` setting.
* Add command `C/C++: Log Diagnostics` to log language service diagnostics. [PR #3489](https://github.com/Microsoft/vscode-cpptools/pull/3489)
* Add support for `.env` files for `cppvsdbg`. [#3490](https://github.com/Microsoft/vscode-cpptools/issues/3490)

### Other Changes
* Enable flag `/permissive-` as an argument to `compilerPath` with `cl.exe`. [#1589](https://github.com/Microsoft/vscode-cpptools/issues/1589), [#3446](https://github.com/Microsoft/vscode-cpptools/issues/3446)
* Configuration squiggles for `c_cpp_properties.json` now validates if the setting values of `compilerPath` and `intelliSenseMode` match on Windows. [#2983](https://github.com/Microsoft/vscode-cpptools/issues/2983)
* Enable `-fms-extensions` to be used as an argument to `compilerPath` on Linux/Mac. [#3063](https://github.com/Microsoft/vscode-cpptools/issues/3063)
* Change the default value of `C_Cpp.intelliSenseEngineFallback` setting to `Disabled`. [#3165](https://github.com/Microsoft/vscode-cpptools/issues/3165)
* Add squiggle when `compilerPath` uses spaces and arguments without `"`. [#3357](https://github.com/Microsoft/vscode-cpptools/issues/3357)
* Change the `Disabled` value for `C_Cpp.errorSquiggles` to stop showing missing header squiggles. [#3361](https://github.com/Microsoft/vscode-cpptools/issues/3361)
* Add `enableConfigurationSquiggles` setting to allow squiggles to be disabled for `c_cpp_properties.json`. [#3403](https://github.com/Microsoft/vscode-cpptools/issues/3403)
* Switch to using the `installExtension` command for offline/insider vsix installing (to reduce install failures). [#3408](https://github.com/Microsoft/vscode-cpptools/issues/3408)
* Add a better example to the description of `C_Cpp.clang_format_style` and `C_Cpp.clang_format_fallback_style`. [#3419](https://github.com/Microsoft/vscode-cpptools/issues/3419)
* Add a new (default) value of `EnabledIfIncludesResolve` to `C_Cpp.errorSquiggles`, which only shows error squiggles if include headers are successfully resolved. [PR #3421](https://github.com/Microsoft/vscode-cpptools/pull/3421)
* Disable debug heap by default with cppvsdbg. [#3484](https://github.com/Microsoft/vscode-cpptools/issues/3484)
  * Reported by Djoulihen (@Djoulihen)
* Enable configuration squiggles for paths delimited by semicolons. [PR #3517](https://github.com/Microsoft/vscode-cpptools/pull/3517)
* Don't show release notes if the extension has never been installed before. [#3533](https://github.com/Microsoft/vscode-cpptools/issues/3533)
* Remove IntelliSense fallback code actions.

### Bug Fixes
* Fix browsing for functions with BOOST_FOREACH. [#953](https://github.com/Microsoft/vscode-cpptools/issues/953)
* Fix code action sometimes not appearing over a squiggled identifier. [#1436](https://github.com/microsoft/vscode-cpptools/issues/1436)
* Work around issue with VS Code not treating `.C` files as C++ files [Microsoft/vscode#59369](https://github.com/Microsoft/vscode/issues/59369) -- `.C` files become associated by name in `files.associations`. [#2558](https://github.com/Microsoft/vscode-cpptools/issues/2558)
* Fix various IntelliSense parsing bugs. [#2824](https://github.com/Microsoft/vscode-cpptools/issues/2824), [#3110](https://github.com/Microsoft/vscode-cpptools/issues/3110), [#3168](https://github.com/Microsoft/vscode-cpptools/issues/3168)
* Preserve newlines in documentation comments. [#2937](https://github.com/Microsoft/vscode-cpptools/issues/2937)
* Fix documentation comments above multi-line templates (and some other issues). [#3162](https://github.com/Microsoft/vscode-cpptools/issues/3162)
* Fix "Extension causes high cpu load" due to module loading. [#3213](https://github.com/Microsoft/vscode-cpptools/issues/3213)
* Fix auto-removal of compiler-provided paths in `includePath` when they end with a directory separator on Windows. [#3245](https://github.com/Microsoft/vscode-cpptools/issues/3245)
* Fix duplicate compiler build tasks appearing when `compilerPath` has arguments. [PR #3360](https://github.com/Microsoft/vscode-cpptools/pull/3360)
* Fix environment variables not resolving with `C_Cpp.intelliSenseCachePath`. [#3367](https://github.com/Microsoft/vscode-cpptools/issues/3367)
* Fix the formatting of snippets text. [#3376](https://github.com/Microsoft/vscode-cpptools/issues/3376)
* Fix the default `AccessModifierOffset` used when formatting. [#3376](https://github.com/Microsoft/vscode-cpptools/issues/3376)
* Fix null reference during initialization when using custom configuration providers. [PR #3377](https://github.com/Microsoft/vscode-cpptools/pull/3377)
* Fix symbol parsing when `__MINGW_ATTRIB_*` is used. [#3390](https://github.com/Microsoft/vscode-cpptools/issues/3390)
* Fix `compile_commands.json` configuration prompt being disabled per user instead of per folder. [PR #3399](https://github.com/Microsoft/vscode-cpptools/pull/3399)
* Fix `.cmd` and `.bat` files not working for `compilerPath` on Windows. [#3428](https://github.com/Microsoft/vscode-cpptools/issues/3428)
* Fix `compilerPath` with arguments that are surrounded by quotes. [#3428](https://github.com/Microsoft/vscode-cpptools/issues/3428)
* Fix documentation comments interpreting special characters as markdown. [#3441](https://github.com/Microsoft/vscode-cpptools/issues/3441)
* Fix hover using the configuration of the active document instead of the hovered document. [#3452](https://github.com/Microsoft/vscode-cpptools/issues/3452)
* Fix `c_cpp_properties.json` squiggles when the configuration name has regex characters. [PR #3478](https://github.com/Microsoft/vscode-cpptools/pull/3478)
* Use the `editor.tabSize` setting instead of `2` when creating build tasks. [PR #3486](https://github.com/Microsoft/vscode-cpptools/pull/3486)
* Fix some potential crashes on hover. [#3509](https://github.com/Microsoft/vscode-cpptools/issues/3509)
* Fix for `NullReferenceException` occurring when `"args"` is not specified in `launch.json`. [#3532](https://github.com/Microsoft/vscode-cpptools/issues/3532)
* Fix `Go to Definition` giving no results when IntelliSense doesn't find the symbol. [#3549](https://github.com/Microsoft/vscode-cpptools/issues/3549)
* Fix configuration squiggles with trailing backslashes. [PR #3573](https://github.com/Microsoft/vscode-cpptools/pull/3573)
* Fix `includePath` code actions, configuration prompts, and the `C/C++: Change configuration provider...` command. [PR #3576](https://github.com/Microsoft/vscode-cpptools/pull/3576)
* Fix randomly occurring crash (that could occur when opening files while IntelliSense squiggles are pending).
* Fix crash on hover (that could occur when document comments have blank lines).
* Fix icon of parameters in completion results.

## Version 0.22.1: March 21, 2019
* Fix `tasks.json` with single-line comments being overwritten when `Build and Debug Active File` is used. [#3327](https://github.com/Microsoft/vscode-cpptools/issues/3327)
* Fix an invalid `compilerPath` property getting added to `tasks.json` after doing `Configure Task` with a C/C++ compiler.
* Add IntelliSense caching for macOS 10.13 or later (0.22.0 only supported Windows and Linux).

## Version 0.22.0: March 19, 2019
### Major Changes
* Add warning squiggles for invalid properties and paths in `c_cpp_properties.json`. [#2799](https://github.com/Microsoft/vscode-cpptools/issues/2799), [PR #3283](https://github.com/Microsoft/vscode-cpptools/pull/3283)
* Add C/C++ compiler build tasks for compiling the active source file, with support for `F5` debugging and the `Build and Debug Active File` context menu command. [PR #3118](https://github.com/Microsoft/vscode-cpptools/pull/3118), [PR #3244](https://github.com/Microsoft/vscode-cpptools/pull/3244)
* Add AutoPCH support to reduce IntelliSense parsing time, with `C_Cpp.intelliSenseCachePath` and `C_Cpp.intelliSenseCacheSize` settings. It isn't enabled for Mac yet. [PR #3184](https://github.com/Microsoft/vscode-cpptools/pull/3184)

### Minor Changes
* Fix IntelliSense not working on Windows when the username has a space in it and file `C:\Users\<firstname>` exists. [#1377](https://github.com/Microsoft/vscode-cpptools/issues/1377), [#2114](https://github.com/Microsoft/vscode-cpptools/issues/2114), [#2176](https://github.com/Microsoft/vscode-cpptools/issues/2176), [#3052](https://github.com/Microsoft/vscode-cpptools/issues/3052), [#3139](https://github.com/Microsoft/vscode-cpptools/issues/3139)
* Enable `${command:cpptools.activeConfigName}` in tasks. [#1524](https://github.com/Microsoft/vscode-cpptools/issues/1524)
* Fix bugs with squiggles and IntelliSense updating after edits. [#1779](https://github.com/Microsoft/vscode-cpptools/issues/1779), [#3124](https://github.com/Microsoft/vscode-cpptools/issues/3124), [#3260](https://github.com/Microsoft/vscode-cpptools/issues/3260)
* Fix formatting (and other non-IntelliSense operations) being blocked by IntelliSense processing. [#1928](https://github.com/Microsoft/vscode-cpptools/issues/1928)
* Fix completion when the start of an identifier matches a keyword. [#1986](https://github.com/Microsoft/vscode-cpptools/issues/1986)
* Fix auto-removal of compiler-provided paths in `includePath`. [#2177](https://github.com/Microsoft/vscode-cpptools/issues/2177)
* Fix crash on Windows when 8.3 filenames are used. [#2453](https://github.com/Microsoft/vscode-cpptools/issues/2453), [#3104](https://github.com/Microsoft/vscode-cpptools/issues/3104)
* Add support for `Scope::Member` scoped symbol searches. [#2484](https://github.com/Microsoft/vscode-cpptools/issues/2484)
* Fix signature help active parameter selection when parameter names are missing or subsets of each other. [#2952](https://github.com/Microsoft/vscode-cpptools/issues/2952)
* Fix `--enable-pretty-printing` with `gdb` when complex objects are used as keys in maps. [#3024](https://github.com/Microsoft/vscode-cpptools/issues/3024)
* Fix IntelliSense-based `Go to Definition` for `noexcept` methods. [#3060](https://github.com/Microsoft/vscode-cpptools/issues/3060)
* Render macro hover expansions as C/C++. [#3075](https://github.com/Microsoft/vscode-cpptools/issues/3075)
* Enable completion after `struct` when manually invoked. [#3080](https://github.com/Microsoft/vscode-cpptools/issues/3080)
* Add `C_Cpp.suggestSnippets` setting to disable language server snippets. [#3083](https://github.com/Microsoft/vscode-cpptools/issues/3083)
* Show a prompt for changing `C_Cpp.updateChannel` to `Insiders`. [#3089](https://github.com/Microsoft/vscode-cpptools/issues/3089)
  * lh123 (@lh123) [PR #3221](https://github.com/Microsoft/vscode-cpptools/pull/3221)
* Fix `compilerPath` not getting priority over the `compile_commands.json` compiler. [#3102](https://github.com/Microsoft/vscode-cpptools/issues/3102)
* Fix Linux `compile_commands.json` compiler querying with relative paths. [#3112](https://github.com/Microsoft/vscode-cpptools/issues/3112)
* Allow `*` in `includePath` to apply to `browse.path` when `browse.path` is not specified. [#3121](https://github.com/Microsoft/vscode-cpptools/issues/3121)
  * Tucker Kern (@mill1000) [PR #3122](https://github.com/Microsoft/vscode-cpptools/pull/3122)
* Disable `(` and `<` completion commit characters. [#3127](https://github.com/Microsoft/vscode-cpptools/issues/3127)
* Add Chinese translations for command titles. [PR #3128](https://github.com/Microsoft/vscode-cpptools/pull/3128)
* Fix remote process picker bug. [#2585](https://github.com/Microsoft/vscode-cpptools/issues/2585), [#3150](https://github.com/Microsoft/vscode-cpptools/issues/3150)
* Fix command not found and empty `c_cpp_properties.json` if activation is too slow. [#3160](https://github.com/Microsoft/vscode-cpptools/issues/3160), [#3176](https://github.com/Microsoft/vscode-cpptools/issues/3176)
* Fix `cppvsdbg` debugger showing `"An unspecified error has occurred."` for structured binding variables. [#3197](https://github.com/Microsoft/vscode-cpptools/issues/3197)
* Fix bugs with the Insider reload prompt appearing when it shouldn't. [#3206](https://github.com/Microsoft/vscode-cpptools/issues/3206)
* Fix variable expansion (e.g. `${env.HOME}`) not working when `${default}` is used in `c_cpp_properties.json`. [#3309](https://github.com/Microsoft/vscode-cpptools/issues/3309)
* Fix other unreported IntelliSense engine bugs.

## Version 0.21.0: January 23, 2019
### New Features
* Add documentation comments for hover, completion, and signature help. [#399](https://github.com/Microsoft/vscode-cpptools/issues/399)
* Add completion committing for methods after `(`. [#1184](https://github.com/Microsoft/vscode-cpptools/issues/1184)
* Add macro expansions to hover. [#1734](https://github.com/Microsoft/vscode-cpptools/issues/1734)
* Add support for `__int128_t` and `__uint128_t` types. [#1815](https://github.com/Microsoft/vscode-cpptools/issues/1815)
* Add Italian translations for command titles.
  * Julien Russo (@Dotpys) [PR #2663](https://github.com/Microsoft/vscode-cpptools/pull/2663)
* Add icons for operators, structs/unions, enum values, template arguments, and macros. [#2849](https://github.com/Microsoft/vscode-cpptools/issues/2849)
* Change `#include` completion to show individual folders instead of the entire paths, fixing previous performance problems. [#2836](https://github.com/Microsoft/vscode-cpptools/issues/2836)
* Add text `(declaration)`, `(typedef)`, `(type alias)`, and `(union)` to symbols. [#2851](https://github.com/Microsoft/vscode-cpptools/issues/2851)
* Add a refresh button to the `Attach to Process` picker. [#2885](https://github.com/Microsoft/vscode-cpptools/issues/2885)
  * Matt Bise (@mbise1993) [PR #2895](https://github.com/Microsoft/vscode-cpptools/pull/2895)
* Add completion committing for templates after `<`. [#2953](https://github.com/Microsoft/vscode-cpptools/issues/2953)

### Bug Fixes
* Add the Microsoft digital signature to Windows binaries to avoid getting incorrectly flagged by virus scanners. [#1103](https://github.com/Microsoft/vscode-cpptools/issues/1103), [#2970](https://github.com/Microsoft/vscode-cpptools/issues/2970)
* Fix bugs when UTF-8 characters > 1 byte are used. [#1504](https://github.com/Microsoft/vscode-cpptools/issues/1504), [#1525](https://github.com/Microsoft/vscode-cpptools/issues/1525), [#2034](https://github.com/Microsoft/vscode-cpptools/issues/2034), [#2082](https://github.com/Microsoft/vscode-cpptools/issues/2082), [#2883](https://github.com/Microsoft/vscode-cpptools/issues/2883)
* Fix some IntelliSense process crashes. [#1785](https://github.com/Microsoft/vscode-cpptools/issues/1785), [#2913](https://github.com/Microsoft/vscode-cpptools/issues/2913)
* Fix several incorrect IntelliSense error squiggles. [#1942](https://github.com/Microsoft/vscode-cpptools/issues/1942), [#2422](https://github.com/Microsoft/vscode-cpptools/issues/2422), [#2474](https://github.com/Microsoft/vscode-cpptools/issues/2474), [#2478](https://github.com/Microsoft/vscode-cpptools/issues/2478), [#2597](https://github.com/Microsoft/vscode-cpptools/issues/2597), [#2763](https://github.com/Microsoft/vscode-cpptools/issues/2763)
* Fix some main process crashes. [#2505](https://github.com/Microsoft/vscode-cpptools/issues/2505), [#2768](https://github.com/Microsoft/vscode-cpptools/issues/2768)
* Fix incorrect IntelliSense error with Mac clang 10.0 libraries. [#2608](https://github.com/Microsoft/vscode-cpptools/issues/2608)
* Fix completion not working in template specializations. [#2620](https://github.com/Microsoft/vscode-cpptools/issues/2620)
* Fix incorrect completions after Enter is used after struct, class, etc. [#2734](https://github.com/Microsoft/vscode-cpptools/issues/2734)
* Fix memory "leak" when parsing a large workspace. [#2737](https://github.com/Microsoft/vscode-cpptools/issues/2737)
* Fix IntelliSense-based `Go to Definition` with overloads that return a template with a default param (e.g. vector) [#2736](https://github.com/Microsoft/vscode-cpptools/issues/2736)
* Fix `Go to Definition` when `__catch()`, `_NO_EXCEPT_DEBUG`, or `_LIBCPP_BEGIN_NAMESPACE_STD` is used. [#2761](https://github.com/Microsoft/vscode-cpptools/issues/2761), [#2766](https://github.com/Microsoft/vscode-cpptools/issues/2766)
* Fix `Go to Definition` when `method(void)` is used. [#2802](https://github.com/Microsoft/vscode-cpptools/issues/2802)
* Fix error `"TypeError: Cannot read property 'map' of undefined at asCompletionResult"`. [#2807](https://github.com/Microsoft/vscode-cpptools/issues/2807)
* Fix quotes around defines not supported for custom configuration providers. [#2820](https://github.com/Microsoft/vscode-cpptools/issues/2820)
* Fix PowerShell bug on Win7. [#2822](https://github.com/Microsoft/vscode-cpptools/issues/2822)
* Fix Tag Parser completion details missing keywords (i.e. `using`, `class`, `#define`, etc.). [#2850](https://github.com/Microsoft/vscode-cpptools/issues/2850)
* Fix problem with empty recursive include paths. [#2855](https://github.com/Microsoft/vscode-cpptools/issues/2855)
* Fix `NullReferenceException` on debugger launch with VS Code Insiders. [#2858](https://github.com/Microsoft/vscode-cpptools/issues/2858), [PR Microsoft/MIEngine#810](https://github.com/Microsoft/MIEngine/pull/810)
* Fix IntelliSense errors with template argument deduction. [#2907](https://github.com/Microsoft/vscode-cpptools/issues/2907), [#2912](https://github.com/Microsoft/vscode-cpptools/issues/2912)
* Retry Insider VSIX downloading with `http.proxySupport` `off`. [#2927](https://github.com/Microsoft/vscode-cpptools/issues/2927)
* Fix snippet completions being offered when they shouldn't be. [#2942](https://github.com/Microsoft/vscode-cpptools/issues/2942)
* Set the `editor.wordBasedSuggestions` to `false` by default to prevent incorrect completions. [#2943](https://github.com/Microsoft/vscode-cpptools/issues/2943)
* Fix IntelliSense-based `Go to Definition` for functions with function pointer parameters. [#2981](https://github.com/Microsoft/vscode-cpptools/issues/2981)
* Fix `<` incorrectly triggering completions. [#2985](https://github.com/Microsoft/vscode-cpptools/issues/2985)
* Fix recursive includes not adding paths used by `forcedInclude` files. [#2986](https://github.com/Microsoft/vscode-cpptools/issues/2986)
* Fix crash when `//` is used in a recursive `includePath`. [#2987](https://github.com/Microsoft/vscode-cpptools/issues/2987)
* Fix compiler in `compile_commands.json` not taking precedence over the `Cpp.default.compilerPath`. [#2793](https://github.com/Microsoft/vscode-cpptools/issues/2793)
* Fix `#include` completion not working for symlinks. [#2843](https://github.com/Microsoft/vscode-cpptools/issues/2843)
* Fix IntelliSense-based `Go to Definition` for `const` methods. [#3014](https://github.com/Microsoft/vscode-cpptools/issues/3014)
* Support `C_Cpp.updateChannel` for VS Code Exploration builds.

## Version 0.20.1: October 31, 2018
* Fix IntelliSense-based `Go to Declaration` when there's only a definition in a TU. [#2743](https://github.com/Microsoft/vscode-cpptools/issues/2743)
* Fix `#include` completion for standalone header files. [#2744](https://github.com/Microsoft/vscode-cpptools/issues/2744)
* Fix the highest hitting main process crash.
* Fix IntelliSense process crash with completion.

## Version 0.20.0: October 30, 2018
* Add IntegratedTerminal support for Linux and Windows. [#35](https://github.com/microsoft/vscode-cpptools/issues/35)
* Unify Visual Studio Code debug protocol parsing by using a shared library with Visual Studio.
* Fix IntelliSense-based `Go to Definition` on overloads (in the same TU). [#1071](https://github.com/Microsoft/vscode-cpptools/issues/1071)
* Fix inactive regions not being disabled when falling back to the Tag Parser. [#2181](https://github.com/Microsoft/vscode-cpptools/issues/2181)
* Fix `#include` completion not working with `compile_commands.json` or custom configuration providers. [#2242](https://github.com/Microsoft/vscode-cpptools/issues/2242)
* Fix IntelliSense failing if recursive includes removes all paths. [#2442](https://github.com/Microsoft/vscode-cpptools/issues/2442)
* Fix incorrect IntelliSense errors with MinGW (stop using `-fms-extensions` by default). [#2443](https://github.com/Microsoft/vscode-cpptools/issues/2443), [#2623](https://github.com/Microsoft/vscode-cpptools/issues/2623)
* Fix error squiggles sometimes not updating after typing. [#2448](https://github.com/Microsoft/vscode-cpptools/issues/2448)
* Add support for Mac framework paths in `compile_commands.json`. [#2508](https://github.com/Microsoft/vscode-cpptools/issues/2508)
* Fix IntelliSense-based `Go to Definition` falling back to the Tag Parser for definitions not in the TU. [#2536](https://github.com/Microsoft/vscode-cpptools/issues/2536), [#2677](https://github.com/Microsoft/vscode-cpptools/issues/2677)
* Fix IntelliSense-based `Go to Definition` on the identifier of a definition with no declaration. [#2573](https://github.com/Microsoft/vscode-cpptools/issues/2573)
* Fix IntelliSense-based `Go to Definition` not falling back to the declaration (in certain cases). [#2574](https://github.com/Microsoft/vscode-cpptools/issues/2574)
* Fix IntelliSense-based `Go to Definition` going to the wrong location after edits are made. [#2579](https://github.com/Microsoft/vscode-cpptools/issues/2579)
* Fix `Go to Definition` when the `intelliSenseEngineFallback` is `Disabled` and `#include`s are missing. [#2583](https://github.com/Microsoft/vscode-cpptools/issues/2583)
* Fix empty `C_Cpp.default.*` settings not being used. [#2584](https://github.com/Microsoft/vscode-cpptools/issues/2584)
* Fix quoting around `ssh`'s command (for the debugger). [#2585](https://github.com/Microsoft/vscode-cpptools/issues/2585)
* Fix crash on hover (and `Go to Definition`) when using the `Tag Parser`. [#2586](https://github.com/Microsoft/vscode-cpptools/issues/2586)
* Fix errors when a workspace folder isn't open. [#2613](https://github.com/Microsoft/vscode-cpptools/issues/2613), [#2691](https://github.com/Microsoft/vscode-cpptools/issues/2691)
* Fix `-isystem` without a space after getting ignored in `compile_comamands.json`. [#2629](https://github.com/Microsoft/vscode-cpptools/issues/2629)
* Fix Insiders update channel installation bugs. [#2636](https://github.com/Microsoft/vscode-cpptools/issues/2636), [#2685](https://github.com/Microsoft/vscode-cpptools/issues/2685)
* Fix IntelliSense-based `Go to Declaration` falling back to the Tag Parser if the definition is also in the TU. [#2642](https://github.com/Microsoft/vscode-cpptools/issues/2642)
* Fix the `Disabled` `intelliSenseEngine` setting not working with custom configuration providers. [#2656](https://github.com/Microsoft/vscode-cpptools/issues/2656)

## Version 0.19.0: September 27, 2018
* Change the symbol database to update without needing to save. [#202](https://github.com/Microsoft/vscode-cpptools/issues/202)
* Enable IntelliSense-based `Go to Definition` for the current translation unit, including local variables and overloaded operators. [#255](https://github.com/Microsoft/vscode-cpptools/issues/255), [#979](https://github.com/Microsoft/vscode-cpptools/issues/979)
* Improved the `Go to Definition` performance with large workspaces and files with lots of `#include`s. [#273](https://github.com/Microsoft/vscode-cpptools/issues/273)
* Disable `Go to Definition` for invalid tokens, e.g. comments, strings, keywords, etc. [#559](https://github.com/Microsoft/vscode-cpptools/issues/559)
* Add `C_Cpp.updateChannel` setting for easier access to Insider builds of the extension. [#1526](https://github.com/Microsoft/vscode-cpptools/issues/1526)
* Add support for v2 of the configuration provider API. [#2237](https://github.com/Microsoft/vscode-cpptools/issues/2237)
* Fix bug with parsing definitions in `compile_commands.json`. [#2305](https://github.com/Microsoft/vscode-cpptools/issues/2305)
* Fix `sh` failure when attaching to a remote Linux process. [#2444](https://github.com/Microsoft/vscode-cpptools/issues/2444)
* Fix incorrect default `cl.exe` macro. [PR #2468](https://github.com/Microsoft/vscode-cpptools/issues/2468)
* Fix multiple bugs with the symbols in the Outline view not updating correctly. [#2477](https://github.com/Microsoft/vscode-cpptools/issues/2477), [#2500](https://github.com/Microsoft/vscode-cpptools/issues/2500), [#2504](https://github.com/Microsoft/vscode-cpptools/issues/2504)
* Add support for `workspaceFolderBasename` expansion. [#2491](https://github.com/Microsoft/vscode-cpptools/issues/2491)
  * Gabriel Arjones (@g-arjones) [PR #2495](https://github.com/Microsoft/vscode-cpptools/pull/2495), [PR #2503](https://github.com/Microsoft/vscode-cpptools/pull/2503)
* Fix bug with variable resolution. [#2532](https://github.com/Microsoft/vscode-cpptools/issues/2532)
* Fix off-by-one bug with hover and `Go to Definition`. [#2535](https://github.com/Microsoft/vscode-cpptools/issues/2535)
* Fix [Microsoft/vscode#54213](https://github.com/Microsoft/vscode/issues/54213)

## Version 0.18.1: August 17, 2018
* Fix 0.18.0 regression causing non-MinGW compilers to use `-fms-extensions` on Windows. [#2424](https://github.com/Microsoft/vscode-cpptools/issues/2424), [#2425](https://github.com/Microsoft/vscode-cpptools/issues/2425)

## Version 0.18.0: August 17, 2018
### New Features
* Add the `C_Cpp.intelliSenseEngine` setting value of `Disabled` (for users who only use the debugger). [#785](https://github.com/Microsoft/vscode-cpptools/issues/785)
* Add `C_Cpp.workspaceSymbols` setting with default `Just My Code` to filter out system header symbols. [#1119](https://github.com/Microsoft/vscode-cpptools/issues/1119), [#2320](https://github.com/Microsoft/vscode-cpptools/issues/2320)
* Add `C_Cpp.inactiveRegionForegroundColor` and `C_Cpp.inactiveRegionBackgroundColor` settings. [#1620](https://github.com/Microsoft/vscode-cpptools/issues/1620), [#2212](https://github.com/Microsoft/vscode-cpptools/issues/2212)
  * John Patterson (@john-patterson) [PR #2308](https://github.com/Microsoft/vscode-cpptools/pull/2308)
* Add `gcc-x64` `intelliSenseMode` and send the correct clang or gcc version to our parser, fixing various IntelliSense errors. [#2112](https://github.com/Microsoft/vscode-cpptools/issues/2112), [#2175](https://github.com/Microsoft/vscode-cpptools/issues/2175), [#2260](https://github.com/Microsoft/vscode-cpptools/issues/2260), [#2299](https://github.com/Microsoft/vscode-cpptools/issues/2299), [#2317](https://github.com/Microsoft/vscode-cpptools/issues/2317)
* Make `Go to Definition` on the definition go to the declaration instead. [#2298](https://github.com/Microsoft/vscode-cpptools/issues/2298)
* Add multi-pass environment variable resolution allowing variables defined in terms of other variables. [#2057](https://github.com/Microsoft/vscode-cpptools/issues/2057)
  * John Patterson (@john-patterson) [PR #2322](https://github.com/Microsoft/vscode-cpptools/pull/2322)
* Allow users to use `~` for `${userProfile}` on Windows. [PR #2333](https://github.com/Microsoft/vscode-cpptools/pull/2333)
* Add support for compiler flags `-fms-extensions` and `-fno-ms-extensions` on Windows (the default for MinGW-based compilers). [#2363](https://github.com/Microsoft/vscode-cpptools/issues/2363)
* Make completion "show more results" (i.e. inaccessible members) when invoked a 2nd time. [#2386](https://github.com/Microsoft/vscode-cpptools/issues/2386)

### Bug Fixes
* Fix attach to process for systems without `bash` by using `sh` instead. [#569](https://github.com/Microsoft/vscode-cpptools/issues/569)
  * Andy Neff (@andyneff) [PR #2340](https://github.com/Microsoft/vscode-cpptools/pull/2340)
* Fix IntelliSense crash after hover or completion with `_Complex` types. [#689](https://github.com/Microsoft/vscode-cpptools/issues/689), [#1112](https://github.com/Microsoft/vscode-cpptools/issues/1112)
* Fix `files.exclude` not working to exclude non-workspace folders from symbol parsing. [#1066](https://github.com/Microsoft/vscode-cpptools/issues/1066)
* Fix `Switch Header/Source` to give results that match the parent folder name before using just the file name. [#1085](https://github.com/Microsoft/vscode-cpptools/issues/1085)
* Fix incorrect IntelliSense errors caused by namespace lookup failure when instantiation template arguments in clang mode. [#1395](https://github.com/Microsoft/vscode-cpptools/issues/1395), [#1559](https://github.com/Microsoft/vscode-cpptools/issues/1559), [#1753](https://github.com/Microsoft/vscode-cpptools/issues/1753), [#2272](https://github.com/Microsoft/vscode-cpptools/issues/2272)
* Fix missing parameter help when using { for constructors. [#1667](https://github.com/Microsoft/vscode-cpptools/issues/1667)
* Fix Mac framework dependencies not being discovered. [#1913](https://github.com/Microsoft/vscode-cpptools/issues/1913)
* Fix `compilerPath` not working with `${workspaceFolder}`. [#1982](https://github.com/Microsoft/vscode-cpptools/issues/1982)
* Fix red flame getting stuck after modifying `c_cpp_properties.json`. [#2077](https://github.com/Microsoft/vscode-cpptools/issues/2077)
* Don't add empty `windowsSDKVersion` if none exists. [#2300](https://github.com/Microsoft/vscode-cpptools/issues/2300)
* Fix IntelliSense crash when the gcc-8 type_traits header is used. [#2323](https://github.com/Microsoft/vscode-cpptools/issues/2323), [#2328](https://github.com/Microsoft/vscode-cpptools/issues/2328)
* Limit configuration popups to one at a time. [#2324](https://github.com/Microsoft/vscode-cpptools/issues/2324)
* Don't show `includePath` code actions if compile commands or custom configuration providers are used. [#2334](https://github.com/Microsoft/vscode-cpptools/issues/2334)
* Fix `C_Cpp.clang_format_path` not accepting environment variables. [#2344](https://github.com/Microsoft/vscode-cpptools/issues/2344)
* Fix IntelliSense not working with non-ASCII characters in the WSL install path. [#2351](https://github.com/Microsoft/vscode-cpptools/issues/2351)
* Filter out incorrect IntelliSense error `"= delete" can only appear on the first declaration of a function`. [#2352](https://github.com/Microsoft/vscode-cpptools/issues/2352)
* Fix IntelliSense failing with WSL if gcc is installed bug g++ isn't. [#2360](https://github.com/Microsoft/vscode-cpptools/issues/2360)
* Fix WSL paths starting with `/mnt/` failing to get symbols parsed. [#2361](https://github.com/Microsoft/vscode-cpptools/issues/2361)
* Fix IntelliSense process crash when hovering over a designated initializer list with an anonymous struct. [#2370](https://github.com/Microsoft/vscode-cpptools/issues/2370)
* Stop showing "File: " in completion details for internal compiler defines. [#2387](https://github.com/Microsoft/vscode-cpptools/issues/2387)
* Invoke `Edit Configurations...` when the `Configuration Help` button is clicked. [#2408](https://github.com/Microsoft/vscode-cpptools/issues/2408)
* Fix provider configuration prompt not showing for newly added workspace folders. [#2415](https://github.com/Microsoft/vscode-cpptools/issues/2415)
* Fix to allow SIGINT to be sent using the kill -2 command when using pipeTransport.

## Version 0.17.7: July 22, 2018
* Fix `Go to Definition` for code scoped with an aliased namespace. [#387](https://github.com/Microsoft/vscode-cpptools/issues/387)
* Fix incorrect IntelliSense errors with template template-arguments. [#1014](https://github.com/Microsoft/vscode-cpptools/issues/1014)
* Fix crash when using designated initializer lists. [#1440](https://github.com/Microsoft/vscode-cpptools/issues/1440)
* Add `windowsSdkVersion` to `c_cpp_properties.json`. [#1585](https://github.com/Microsoft/vscode-cpptools/issues/1585)
* Add `${vcpkgRoot}` variable. [#1817](https://github.com/Microsoft/vscode-cpptools/issues/1817)
* Fix dangling IntelliSense processes. [#2075](https://github.com/Microsoft/vscode-cpptools/issues/2075), [#2169](https://github.com/Microsoft/vscode-cpptools/issues/2169)
* Fix incorrect IntelliSense errors when class template argument deduction is used. [#2101](https://github.com/Microsoft/vscode-cpptools/issues/2101)
* Skip automatic parsing of source files in Mac system framework paths. [#2156](https://github.com/Microsoft/vscode-cpptools/issues/2156)
* Fix `Edit Configurations...` not working after `c_cpp_properties.json` is deleted. [#2214](https://github.com/Microsoft/vscode-cpptools/issues/2214)
* Fix indexing of the entire root drive on Windows when no is folder open. [#2216](https://github.com/Microsoft/vscode-cpptools/issues/2216)
* Disable the config provider message for headers outside the workspace and when debugging. [#2221](https://github.com/Microsoft/vscode-cpptools/issues/2221)
* Add `Change Configuration Provider...` command. [#2224](https://github.com/Microsoft/vscode-cpptools/issues/2224)
* Fix out-of-memory crash with `#include` code actions when no folder is open. [#2225](https://github.com/Microsoft/vscode-cpptools/issues/2225)
* Fix `intelliSenseMode` with custom config providers on Windows. [#2228](https://github.com/Microsoft/vscode-cpptools/issues/2228)
* Fix formatting not working on Windows if the VC++ 2015 redist isn't installed. [#2232](https://github.com/Microsoft/vscode-cpptools/issues/2232)
* Fix variables not resolving in `macFrameworkPath`. [#2234](https://github.com/Microsoft/vscode-cpptools/issues/2234)
* Fix `Go to Definition` not working for macros followed by `.` or `->`. [#2245](https://github.com/Microsoft/vscode-cpptools/issues/2245)
* Fix `#include` autocomplete with Mac framework headers. [#2251](https://github.com/Microsoft/vscode-cpptools/issues/2251)
* Fix debugging to support empty arguments for debuggee. [#2258](https://github.com/Microsoft/vscode-cpptools/issues/2258)
* Fix `Go to Definition` bug (missing symbols outside the workspace). [#2281](https://github.com/Microsoft/vscode-cpptools/issues/2281)
* Fix incorrect hover in enum definitions. [#2286](https://github.com/Microsoft/vscode-cpptools/issues/2286)
* Add a setting to silence configuration provider warnings. [#2292](https://github.com/Microsoft/vscode-cpptools/issues/2292)
* Fix debugging async Visual C++ causing the debugger to stop responding.
* Fix `main` snippet.

## Version 0.17.6: July 2, 2018
* Fix the database icon getting stuck with recursive includes. [#2104](https://github.com/Microsoft/vscode-cpptools/issues/2104)
* Fix the red flame appearing late with recursive includes. [#2105](https://github.com/Microsoft/vscode-cpptools/issues/2105)
* Fix source files being parsed in system directories. [#2156](https://github.com/Microsoft/vscode-cpptools/issues/2156)
* Fix internal document corruption (visible after formatting) when edits are made too soon after activation. [#2162](https://github.com/Microsoft/vscode-cpptools/issues/2162)
* Fix a crash when saving with recursive includes. [#2173](https://github.com/Microsoft/vscode-cpptools/issues/2173)
* Fix a crash when the `includePath` or `browse.path` is `"**"`. [#2174](https://github.com/Microsoft/vscode-cpptools/issues/2174)
* Fix IntelliSense for WSL without g++ installed. [#2178](https://github.com/Microsoft/vscode-cpptools/issues/2178)
* Fix random IntelliSense (completion) failures due to edits being delayed. [#2184](https://github.com/Microsoft/vscode-cpptools/issues/2184)
* Fix database deletion failure with non-ASCII file paths on Windows. [#2205](https://github.com/Microsoft/vscode-cpptools/issues/2205)
* Fix `Go to Definition` results with `var::` and `var->`, and filter out invalid constructor results. [#2207](https://github.com/Microsoft/vscode-cpptools/issues/2207)
* Fix a performance bug with recursive includes.
* Fixed a CPU usage problem on Mac related to system frameworks parsing.
* Keep the IntelliSense process around for 10 seconds after a file is closed in case it's needed again.
* Added an API so build system extensions can provide IntelliSense configurations for source files. More details at [npmjs.com](https://www.npmjs.com/package/vscode-cpptools).
* Fix automatic argument quoting when debugging with gdb/lldb to include when the argument has a '(' or ')' in it. Also escape existing '"' symbols.
* Removed `-` in `ps` call for ProcessPicker and RemoteProcessPicker. [#2183](https://github.com/Microsoft/vscode-cpptools/issues/2183)

## Version 0.17.5: June 21, 2018
* Detect `compile_commands.json` and show prompt to use it. [#1297](https://github.com/Microsoft/vscode-cpptools/issues/1297)
* Change inactive regions from gray to translucent. [#1907](https://github.com/Microsoft/vscode-cpptools/issues/1907)
* Improve performance of recursive includes paths. [#2068](https://github.com/Microsoft/vscode-cpptools/issues/2068)
* Fix IntelliSense client failure due to `No args provider`. [#1908](https://github.com/Microsoft/vscode-cpptools/issues/1908)
* Fix `#include` completion with headers in the same directory. [#2031](https://github.com/Microsoft/vscode-cpptools/issues/2031)
* Fix non-header files outside the workspace folder not being parsed (i.e. so `Go to Definition` works). [#2053](https://github.com/Microsoft/vscode-cpptools/issues/2053)
* Fix some crashes. [#2080](https://github.com/Microsoft/vscode-cpptools/issues/2080)
* Support asm clobber registers on Windows. [#2090](https://github.com/Microsoft/vscode-cpptools/issues/2090)
* Fix usage of `${config:section.setting}`. [#2165](https://github.com/Microsoft/vscode-cpptools/issues/2165)
* `browse.path` now inherits `includePath` if not set in `c_cpp_properties.json`.
* On Windows, `compilerPath` now populates with the guessed `cl.exe` path, and the `MSVC` include path is based on the `cl.exe` path.
* Fix files under a non-recursive `browse.path` being removed from the database.
* Fix `*` not working in `browse.path` with WSL.
* Fix -break-insert main returning multiple bind points. [PR Microsoft/MIEngine#729](https://github.com/Microsoft/MIEngine/pull/729)
* Use -- instead of -x for gnome-terminal. [PR Microsoft/MIEngine#733](https://github.com/Microsoft/MIEngine/pull/733)
* Added `miDebuggerArgs` in order to pass arguments to the program in `miDebuggerPath`. [PR Microsoft/MIEngine#720](https://github.com/Microsoft/MIEngine/pull/720)

## Version 0.17.4: May 31, 2018
* Fix infinite loop (caused by deadlock) when using recursive includes. [#2043](https://github.com/Microsoft/vscode-cpptools/issues/2043)
* Stop using recursive includes in the default configuration.
  * @Hyzeta [PR #2059](https://github.com/Microsoft/vscode-cpptools/pull/2059)
* Fix various other potential deadlocks and crashes.
* Fix `Go to Definition` on `#include` not filtering out results based on the path. [#1253](https://github.com/Microsoft/vscode-cpptools/issues/1253), [#2033](https://github.com/Microsoft/vscode-cpptools/issues/2033)
* Fix database icon getting stuck. [#1917](https://github.com/Microsoft/vscode-cpptools/issues/1917)

## Version 0.17.3: May 22, 2018
* Add support for `${workspaceFolder:folderName}`. [#1774](https://github.com/Microsoft/vscode-cpptools/issues/1774)
* Fix infinite loop during initialization on Windows. [#1960](https://github.com/Microsoft/vscode-cpptools/issues/1960)
* Fix main process IntelliSense-related crashes. [#2006](https://github.com/Microsoft/vscode-cpptools/issues/2006)
* Fix deadlock after formatting large files. [#2007](https://github.com/Microsoft/vscode-cpptools/issues/2007)
* Fix recursive includes failing to find some system includes. [#2019](https://github.com/Microsoft/vscode-cpptools/issues/2019)

## Version 0.17.1: May 17, 2018
* Fix IntelliSense update slowness when using recursive includes. [#1949](https://github.com/Microsoft/vscode-cpptools/issues/1949)
* Fix code navigation failure after switching between WSL and non-WSL configs. [#1958](https://github.com/Microsoft/vscode-cpptools/issues/1958)
* Fix extension crash when the `includePath` is a file or the root drive. [#1979](https://github.com/Microsoft/vscode-cpptools/issues/1979), [#1965](https://github.com/Microsoft/vscode-cpptools/issues/1965)
* Fix IntelliSense crash in `have_member_access_from_class_scope`. [#1763](https://github.com/Microsoft/vscode-cpptools/issues/1763)
* Fix `#include` completion bugs. [#1959](https://github.com/Microsoft/vscode-cpptools/issues/1959), [#1970](https://github.com/Microsoft/vscode-cpptools/issues/1970)
* Add `Debug` value for `loggingLevel` (previously the hidden value `"6"`).
* Fix C++17 features not being fully enabled with msvc-x64 mode. [#1990](https://github.com/Microsoft/vscode-cpptools/issues/1990)
* Fix IntelliSense interprocess deadlocks. [#1407](https://github.com/Microsoft/vscode-cpptools/issues/1407), [#1777](https://github.com/Microsoft/vscode-cpptools/issues/1777)

## Version 0.17.0: May 7, 2018
* Auto-complete for headers after typing `#include`. [#802](https://github.com/Microsoft/vscode-cpptools/issues/802)
* Add support for recursive `includePath`, e.g. `${workspaceFolder}/**`. [#897](https://github.com/Microsoft/vscode-cpptools/issues/897)
* Configuration improvements. [#1338](https://github.com/Microsoft/vscode-cpptools/issues/1338)
  * Potentially addresses: [#368](https://github.com/Microsoft/vscode-cpptools/issues/368), [#410](https://github.com/Microsoft/vscode-cpptools/issues/410), [#1229](https://github.com/Microsoft/vscode-cpptools/issues/1229), [#1270](https://github.com/Microsoft/vscode-cpptools/issues/1270), [#1404](https://github.com/Microsoft/vscode-cpptools/issues/1404)
* Add support for querying system includes/defines from WSL and Cygwin compilers. [#1845](https://github.com/Microsoft/vscode-cpptools/issues/1845), [#1736](https://github.com/Microsoft/vscode-cpptools/issues/1736)
* Fix IntelliSense for WSL projects in Windows builds 17110 and greater. [#1694](https://github.com/Microsoft/vscode-cpptools/issues/1694)
* Add snippets. [PR #1823](https://github.com/Microsoft/vscode-cpptools/pull/1823)
* Add support for vcpkg. [PR #1886](https://github.com/Microsoft/vscode-cpptools/pull/1886)
* Add support for custom variables in `c_cpp_properties.json` via `env`. [#1857](https://github.com/Microsoft/vscode-cpptools/issues/1857), [#368](https://github.com/Microsoft/vscode-cpptools/issues/368)
* Stop automatically adding `/usr/include` to the `includePath`. [#1819](https://github.com/Microsoft/vscode-cpptools/issues/1819)
* Fix wrong configuration being used if there are four or more. [#1599](https://github.com/Microsoft/vscode-cpptools/issues/1599)
* Fix `c_cpp_properties.json` requiring write access. [#1790](https://github.com/Microsoft/vscode-cpptools/issues/1790)
* Change file not found in `compile_commands.json` message from an error to a warning. [#1783](https://github.com/Microsoft/vscode-cpptools/issues/1783)
* Fix an IntelliSense crash during completion requests. [#1782](https://github.com/Microsoft/vscode-cpptools/issues/1782)
* Update the installed clang-format to 6.0.
* Fix bug with `compile_commands.json` when "arguments" have both a switch and a value in the arg. [#1890](https://github.com/Microsoft/vscode-cpptools/issues/1890)
* Fix bug with garbage data appearing in tooltips on Linux/Mac. [#1577](https://github.com/Microsoft/vscode-cpptools/issues/1577)

## Version 0.16.1: March 30, 2018
* Fix random deadlock caused by logging code on Linux/Mac. [#1759](https://github.com/Microsoft/vscode-cpptools/issues/1759)
* Fix compiler from `compileCommands` not being queried for includes/defines if `compilerPath` isn't set on Windows. [#1754](https://github.com/Microsoft/vscode-cpptools/issues/1754)
* Fix OSX `UseShellExecute` I/O bug. [#1756](https://github.com/Microsoft/vscode-cpptools/issues/1756)
* Invalidate partially unzipped files from package manager. [#1757](https://github.com/Microsoft/vscode-cpptools/issues/1757)

## Version 0.16.0: March 28, 2018
* Enable autocomplete for local and global scopes. [#13](https://github.com/Microsoft/vscode-cpptools/issues/13)
* Add a setting to define multiline comment patterns: `C_Cpp.commentContinuationPatterns`. [#1100](https://github.com/Microsoft/vscode-cpptools/issues/1100), [#1539](https://github.com/Microsoft/vscode-cpptools/issues/1539)
* Add a setting to disable inactive region highlighting: `C_Cpp.dimInactiveRegions`. [#1592](https://github.com/Microsoft/vscode-cpptools/issues/1592)
* Add `forcedInclude` configuration setting. [#852](https://github.com/Microsoft/vscode-cpptools/issues/852)
* Add `compilerPath`, `cStandard`, and `cppStandard` configuration settings, and query gcc/clang-based compilers for default defines. [#1293](https://github.com/Microsoft/vscode-cpptools/issues/1293), [#1251](https://github.com/Microsoft/vscode-cpptools/issues/1251), [#1448](https://github.com/Microsoft/vscode-cpptools/issues/1448), [#1465](https://github.com/Microsoft/vscode-cpptools/issues/1465), [#1484](https://github.com/Microsoft/vscode-cpptools/issues/1484)
* Fix text being temporarily gray when an inactive region is deleted. [Microsoft/vscode#44872](https://github.com/Microsoft/vscode/issues/44872)
* Add support for `${workspaceFolder}` variable in **c_cpp_properties.json**. [#1392](https://github.com/Microsoft/vscode-cpptools/issues/1392)
* Fix IntelliSense not updating in source files after dependent header files are changed. [#1501](https://github.com/Microsoft/vscode-cpptools/issues/1501)
* Change database icon to use the `statusBar.foreground` color. [#1638](https://github.com/Microsoft/vscode-cpptools/issues/1638)
* Enable C++/CLI IntelliSense mode via adding the `/clr` arg to the `compilerPath`. [#1596](https://github.com/Microsoft/vscode-cpptools/issues/1596)
* Fix delay in language service activation caused by **cpptools.json** downloading. [#1640](https://github.com/Microsoft/vscode-cpptools/issues/1640)
* Fix debugger failure when a single quote is in the path. [#1554](https://github.com/Microsoft/vscode-cpptools/issues/1554)
* Fix terminal stdout and stderr redirection to not send to VS Code. [#1348](https://github.com/Microsoft/vscode-cpptools/issues/1348)
* Fix blank config and endless "Initializing..." if the file watcher limit is hit when using `compileCommands`. [PR #1709](https://github.com/Microsoft/vscode-cpptools/pull/1709)
* Fix error squiggles re-appearing after editing then closing a file. [#1712](https://github.com/Microsoft/vscode-cpptools/issues/1712)
* Show error output from clang-format. [#1259](https://github.com/Microsoft/vscode-cpptools/issues/1259)
* Fix `add_expression_to_index` crash (most frequent crash in 0.15.0). [#1396](https://github.com/Microsoft/vscode-cpptools/issues/1396)
* Fix incorrect error squiggle `explicitly instantiated more than once`. [#871](https://github.com/Microsoft/vscode-cpptools/issues/871)

## Version 0.15.0: February 15, 2018
* Add colorization for inactive regions. [#1466](https://github.com/Microsoft/vscode-cpptools/issues/1466)
* Fix 3 highest hitting crashes. [#1137](https://github.com/Microsoft/vscode-cpptools/issues/1137), [#1337](https://github.com/Microsoft/vscode-cpptools/issues/1337), [#1497](https://github.com/Microsoft/vscode-cpptools/issues/1497)
* Update IntelliSense compiler (bug fixes and more C++17 support). [#1067](https://github.com/Microsoft/vscode-cpptools/issues/1067), [#1313](https://github.com/Microsoft/vscode-cpptools/issues/1313)
* Fix duplicate `cannot open source file` errors. [#1469](https://github.com/Microsoft/vscode-cpptools/issues/1469)
* Fix `Go to Symbol in File...` being slow for large workspaces. [#1472](https://github.com/Microsoft/vscode-cpptools/issues/1472)
* Fix stuck processes during shutdown. [#1474](https://github.com/Microsoft/vscode-cpptools/issues/1474)
* Fix error popup appearing with non-workspace files when using `compile_commands.json`. [#1475](https://github.com/Microsoft/vscode-cpptools/issues/1475)
* Fix snippet completions being blocked after `#`. [#1531](https://github.com/Microsoft/vscode-cpptools/issues/1531)
* Add more macros to `cpp.hint` (fixing missing symbols).
* Add `__CHAR_BIT__=8` to default defines on Mac. [#1510](https://github.com/Microsoft/vscode-cpptools/issues/1510)
* Added support for config variables to `c_cpp_properties.json`. [#314](https://github.com/Microsoft/vscode-cpptools/issues/314)
  * Joshua Cannon (@thejcannon) [PR #1529](https://github.com/Microsoft/vscode-cpptools/pull/1529)
* Define `_UNICODE` by default on Windows platforms. [#1538](https://github.com/Microsoft/vscode-cpptools/issues/1538)
  * Charles Milette (@sylveon) [PR #1540](https://github.com/Microsoft/vscode-cpptools/pull/1540)

## Version 0.14.6: January 17, 2018
* Fix tag parser failing (and continuing to fail after edits) when it shouldn't. [#1367](https://github.com/Microsoft/vscode-cpptools/issues/1367)
* Fix tag parser taking too long due to redundant processing. [#1288](https://github.com/Microsoft/vscode-cpptools/issues/1288)
* Fix debugging silently failing the 1st time if a C/C++ file isn't opened. [#1366](https://github.com/Microsoft/vscode-cpptools/issues/1366)
* Skip automatically adding to `files.associations` if it matches an existing glob pattern or if `C_Cpp.autoAddFileAssociations` is `false`. [#722](https://github.com/Microsoft/vscode-cpptools/issues/722)
* The debugger no longer requires an extra reload. [#1362](https://github.com/Microsoft/vscode-cpptools/issues/1362)
* Fix incorrect "Warning: Expected file ... is missing" message after installing on Linux. [#1334](https://github.com/Microsoft/vscode-cpptools/issues/1334)
* Fix "Include file not found" messages not re-appearing after settings changes. [#1363](https://github.com/Microsoft/vscode-cpptools/issues/1363)
* Performance improvements with `browse.path` parsing, and stop showing "Parsing files" when there's no actual parsing. [#1393](https://github.com/Microsoft/vscode-cpptools/issues/1393)
* Fix crash when settings with the wrong type are used. [#1396](https://github.com/Microsoft/vscode-cpptools/issues/1396)
* Allow semicolons in `browse.path`. [#1415](https://github.com/Microsoft/vscode-cpptools/issues/1415)
* Fix to handle relative pathing in source file paths properly when normalizing. [#1228](https://github.com/Microsoft/vscode-cpptools/issues/1228)
* Fix delay in language service activation caused by cpptools.json downloading. [#1429](https://github.com/Microsoft/vscode-cpptools/issues/1429)
* Add `C_Cpp.workspaceParsingPriority` setting to enable using less than 100% CPU during parsing of workspace files.
* Add `C_Cpp.exclusionPolicy` default to `checkFolders` to avoid expensive `files.exclude` checking on every file.

## Version 0.14.5: December 18, 2017
* Fix stackwalk `NullReferenceException`. [#1339](https://github.com/Microsoft/vscode-cpptools/issues/1339)
* Fix `-isystem` (or `-I`) not being used in `compile_commands.json` if there's a space after it. [#1343](https://github.com/Microsoft/vscode-cpptools/issues/1343)
* Fix header switching from `.cc` to `.hpp` files (and other cases). [#1341](https://github.com/Microsoft/vscode-cpptools/issues/1341)
* Fix reload prompts not appearing in debugging scenarios (after the initial installation). [#1344](https://github.com/Microsoft/vscode-cpptools/issues/1344)
* Add a "wait" message when commands are invoked during download/installation. [#1344](https://github.com/Microsoft/vscode-cpptools/issues/1344)
* Prevent blank "C/C++ Configuration" from appearing when debugging is started but the language service is not. [#1353](https://github.com/Microsoft/vscode-cpptools/issues/1353)

## Version 0.14.4: December 11, 2017
* Enable the language service processes to run without glibc 2.18. [#19](https://github.com/Microsoft/vscode-cpptools/issues/19)
* Enable the language service processes to run on 32-bit Linux. [#424](https://github.com/Microsoft/vscode-cpptools/issues/424)
* Fix extension process not working on Windows with non-ASCII usernames. [#1319](https://github.com/Microsoft/vscode-cpptools/issues/1319)
* Fix IntelliSense on single processor VMs. [#1321](https://github.com/Microsoft/vscode-cpptools/issues/1321)
* Enable offline installation of the extension. [#298](https://github.com/Microsoft/vscode-cpptools/issues/298)
* Add support for `-isystem` in `compile_commands.json`. [#1156](https://github.com/Microsoft/vscode-cpptools/issues/1156)
* Remember the selected configuration across launches of VS Code. [#1273](https://github.com/Microsoft/vscode-cpptools/issues/1273)
* Fix 'Add Configuration...` entries not appearing if the extension wasn't previously activated. [#1287](https://github.com/Microsoft/vscode-cpptools/issues/1287)
* Add `(declaration)` to declarations in the navigation list. [#1311](https://github.com/Microsoft/vscode-cpptools/issues/1311)
* Fix function definition body not being visible after navigation. [#1311](https://github.com/Microsoft/vscode-cpptools/issues/1311)
* Improve performance for fetching call stacks with large arguments. [#363](https://github.com/Microsoft/vscode-cpptools/issues/363)

## Version 0.14.3: November 27, 2017
* Fix disappearing parameter hints tooltip. [#1165](https://github.com/Microsoft/vscode-cpptools/issues/1165)
* Fix parameter hints only showing up after the opening parenthesis. [#902](https://github.com/Microsoft/vscode-cpptools/issues/902), [#819](https://github.com/Microsoft/vscode-cpptools/issues/819)
* Fix customer reported crashes in the TypeScript extension code. [#1240](https://github.com/Microsoft/vscode-cpptools/issues/1240), [#1245](https://github.com/Microsoft/vscode-cpptools/issues/1245)
* Fix .browse.VC-#.db files being unnecessarily created when an shm file exists. [#1234](https://github.com/Microsoft/vscode-cpptools/issues/1234)
* Fix language service to only activate after a C/C++ file is opened or a C/Cpp command is used (not onDebug).
* Fix database resetting if shutdown got blocked by an IntelliSense operation. [#1260](https://github.com/Microsoft/vscode-cpptools/issues/1260)
* Fix deadlock that can occur when switching configurations.
* Fix browse.databaseFilename changing not taking effect until a reload.

## Version 0.14.2: November 9, 2017
* Unsupported Linux clients sending excessive telemetry when the language server fails to start. [#1227](https://github.com/Microsoft/vscode-cpptools/issues/1227)

## Version 0.14.1: November 9, 2017
* Add support for multi-root workspaces. [#1070](https://github.com/Microsoft/vscode-cpptools/issues/1070)
* Fix files temporarily being unsavable after Save As and other scenarios on Windows. [Microsoft/vscode#27329](https://github.com/Microsoft/vscode/issues/27329)
* Fix files "permanently" being unsavable if the IntelliSense process launches during tag parsing of the file. [#1040](https://github.com/Microsoft/vscode-cpptools/issues/1040)
* Show pause and resume parsing commands after clicking the database icon. [#1141](https://github.com/Microsoft/vscode-cpptools/issues/1141)
* Don't show the install output unless an error occurs. [#1160](https://github.com/Microsoft/vscode-cpptools/issues/1160)
* Fix bug with `${workspaceRoot}` symbols not getting added if a parent folder is in the `browse.path`. [#1185](https://github.com/Microsoft/vscode-cpptools/issues/1185)
* Fix `Add configuration` C++ launch.json on Insiders. [#1191](https://github.com/Microsoft/vscode-cpptools/issues/1191)
* Fix extension restart logic so that the extension doesn't get stuck on "Initializing..." when it crashes. [#893](https://github.com/Microsoft/vscode-cpptools/issues/893)
* Remove the Reload window prompt after installation (it only appears if launch.json is active).
* Prevent browse database from being reset if shutdown takes > 1 second.
* Remove the `UnloadLanguageServer` command and the `clang_format_formatOnSave` setting.
* Fix bugs with include path suggestions.
* Fix max files to parse status number being too big, due to including non-`${workspaceRoot}` files.
* Update default `launch.json` configurations to use `${workspaceFolder}` instead of `${workspaceRoot}`.
* Update how default initial configurations for `launch.json` are being provided. [Microsoft/vscode#33794](https://github.com/Microsoft/vscode/issues/33794)
* Add support for normalizing source file locations. (Windows [#272](https://github.com/Microsoft/vscode-cpptools/issues/272)), (Mac OS X [#1095](https://github.com/Microsoft/vscode-cpptools/issues/1095))

## Version 0.14.0: October 19, 2017
* Add support for `compile_commands.json`. [#156](https://github.com/Microsoft/vscode-cpptools/issues/156)
* Fix crash with signature help. [#1076](https://github.com/Microsoft/vscode-cpptools/issues/1076)
* Skip parsing redundant browse.path directories. [#1106](https://github.com/Microsoft/vscode-cpptools/issues/1106)
* Fix `limitSymbolsToIncludedHeaders` not working with single files. [#1109](https://github.com/Microsoft/vscode-cpptools/issues/1109)
* Add logging to Output window. Errors will be logged by default. Verbosity is controlled by the `"C_Cpp.loggingLevel"` setting.
* Add new database status bar icon for "Indexing" or "Parsing" with progress numbers, and the previous flame icon is now just for "Updating IntelliSense".
* Stop showing `(Global Scope)` if there's actually an error in identifying the correct scope.
* Fix crash with the IntelliSense process when parsing certain template code (the most frequently hit crash).
* Fix main thread being blocked while searching for files to remove after changing `files.exclude`.
* Fix incorrect code action include path suggestion when a folder comes after "..".
* Fix a crash on shutdown.

## Version 0.13.1: October 5, 2017
* Delete unused symbol databases when `browse.databaseFilename` in `c_cpp_properties.json` changes. [#558](https://github.com/Microsoft/vscode-cpptools/issues/558)
* Fix infinite loop during IntelliSense parsing. [#981](https://github.com/Microsoft/vscode-cpptools/issues/981)
* Fix database resetting due to the extension process not shutting down fast enough. [#1060](https://github.com/Microsoft/vscode-cpptools/issues/1060)
* Fix crash with document highlighting [#1076](https://github.com/Microsoft/vscode-cpptools/issues/1076)
* Fix bug that could cause symbols to be missing when shutdown occurs during tag parsing.
* Fix bug that could cause included files to not be reparsed if they were modified after the initial parsing.
* Fix potential buffer overrun when logging is enabled.
* Add logging to help diagnose cause of document corruption after formatting.

## Version 0.13.0: September 25, 2017
* Reference highlighting is now provided by the extension for both IntelliSense engines.
* Parameter help is now provided by both IntelliSense engines.
* Light bulbs (code actions) for `#include` errors now suggest potential paths to add to the `includePath` based on a recursive search of the `browse.path`. [#846](https://github.com/Microsoft/vscode-cpptools/issues/846)
* Browse database now removes old symbols when `browse.path` changes. [#262](https://github.com/Microsoft/vscode-cpptools/issues/262)
* Add `*` on new lines after a multiline comment with `/**` is started. [#579](https://github.com/Microsoft/vscode-cpptools/issues/579)
* Fix `Go to Definition`, completion, and parameter hints for partially scoped members. [#635](https://github.com/Microsoft/vscode-cpptools/issues/635)
* Fix bug in `macFrameworkPath` not resolving variables.

## Version 0.12.4: September 12, 2017
* Fix a crash in IntelliSense for users with non-ASCII user names (Windows-only). [#910](https://github.com/Microsoft/vscode-cpptools/issues/910)
* Add `macFrameworkPath` to `c_cpp_properties.json`. [#970](https://github.com/Microsoft/vscode-cpptools/issues/970)
* Fix incorrect auto-complete suggestions when using template types with the scope operator `::`. [#988](https://github.com/Microsoft/vscode-cpptools/issues/988)
* Fix potential config file parsing failure. [#989](https://github.com/Microsoft/vscode-cpptools/issues/989)
* Support `${env:VAR}` syntax for environment variables in `c_cpp_properties.json`. [#1000](https://github.com/Microsoft/vscode-cpptools/issues/1000)
* Support semicolon delimiters for include paths in `c_cpp_properties.json` to better support environment variables. [#1001](https://github.com/Microsoft/vscode-cpptools/issues/1001)
* Add `__LITTLE_ENDIAN__=1` to default defines so that "endian.h" is not needed on Mac projects. [#1005](https://github.com/Microsoft/vscode-cpptools/issues/1005)
* Fix source code files on Windows with incorrect casing. [#984](https://github.com/Microsoft/vscode-cpptools/issues/984)

## Version 0.12.3: August 17, 2017
* Fix regression for paths containing multibyte characters. [#958](https://github.com/Microsoft/vscode-cpptools/issues/958)
* Fix bug with the Tag Parser completion missing results. [#943](https://github.com/Microsoft/vscode-cpptools/issues/943)
* Add /usr/include/machine or i386 to the default Mac `includePath`. [#944](https://github.com/Microsoft/vscode-cpptools/issues/944)
* Add a command to reset the Tag Parser database. [#601](https://github.com/Microsoft/vscode-cpptools/issues/601), [#464](https://github.com/Microsoft/vscode-cpptools/issues/464)
* Fix bug with error-related code actions remaining after the errors are cleared.
* Fix bug with Tag Parser completion not working when :: preceded an identifier.
* Upgrade SQLite (for better reliability and performance).

## Version 0.12.2: August 2, 2017
* Fix bug in our build system causing Windows binaries to build against the wrong version of the Windows SDK. [#325](https://github.com/Microsoft/vscode-cpptools/issues/325)
* Added a gcc problemMatcher. [#854](https://github.com/Microsoft/vscode-cpptools/issues/854)
* Fix bug where .c/.cpp files could get added to `files.associations` as the opposite "cpp"/"c" language after `Go to Definition` on a symbol. [#884](https://github.com/Microsoft/vscode-cpptools/issues/884)
* Remove completion results after `#pragma`. [#886](https://github.com/Microsoft/vscode-cpptools/issues/886)
* Fix a possible infinite loop when viewing Boost sources. [#888](https://github.com/Microsoft/vscode-cpptools/issues/888)
* Fix `Go to Definition` not working for files in `#include_next`. [#906](https://github.com/Microsoft/vscode-cpptools/issues/906)
  * Also fix incorrect preprocessor suggestions at the end of a `#include_next`.
* Skip automatically adding to `files.associations` if they already match global patterns. [Microsoft/vscode#27404](https://github.com/Microsoft/vscode/issues/27404)
* Fix a crash with the IntelliSense process (responsible for ~25% of all crashes).

## Version 0.12.1: July 18, 2017
* Fix Tag Parser features not working with some MinGW library code.
* Fix a symbol search crash.
* Fix an IntelliSense engine compiler crash.
* Fix `Go to Declaration` to return `Go to Definition` results if the declarations have no results.
* Fix formatting with non-ASCII characters in the path. [#870](https://github.com/Microsoft/vscode-cpptools/issues/870)
* Fix handling of symbolic links to files on Linux/Mac. [#872](https://github.com/Microsoft/vscode-cpptools/issues/872)
* Move red flame icon to its own section so the configuration text is always readable. [#875](https://github.com/Microsoft/vscode-cpptools/issues/875)
* Remove `addWorkspaceRootToIncludePath` setting and instead make `${workspaceRoot}` in `browse.path` explicit.
* Add `Show Release Notes` command.
* Add `Edit Configurations...` command to the `Select a Configuration...` dropdown.
* Update Microsoft Visual C++ debugger to Visual Studio 2017 released components.
  * Fix issue with showing wrong thread. [#550](https://github.com/Microsoft/vscode-cpptools/issues/550)
  * Fix issue with binaries compiled with /FASTLINK causing the debugger to stop responding. [#484](https://github.com/Microsoft/vscode-cpptools/issues/484)
* Fix issue in MinGW/Cygwin debugging where stop debugging causes VS Code to stop responding. [PR Microsoft/MIEngine#636](https://github.com/Microsoft/MIEngine/pull/636)

## Version 0.12.0: June 26, 2017
* The default IntelliSense engine now provides semantic-aware autocomplete suggestions for `.`, `->`, and `::` operators. [#13](https://github.com/Microsoft/vscode-cpptools/issues/13)
* The default IntelliSense engine now reports the unresolved include files in referenced headers and falls back to the Tag Parser until headers are resolved.
  * This behavior can be overridden by setting `"C_Cpp.intelliSenseEngineFallback": "Disabled"`
* Added `"intelliSenseMode"` property to `c_cpp_properties.json` to allow switching between MSVC and Clang modes. [#710](https://github.com/Microsoft/vscode-cpptools/issues/710), [#757](https://github.com/Microsoft/vscode-cpptools/issues/757)
* A crashed IntelliSense engine no longer gives the popup message, and it automatically restarts after an edit to the translation unit occurs.
* Fix the IntelliSense engine to use "c" mode if a C header is opened before the C file.
* Fix a bug which could cause the IntelliSense engine to not update results if changes are made to multiple files of a translation unit.
* Auto `files.association` registers "c" language headers when `Go to Definition` is used in a C file.
* Downloading extension dependencies will retry up to 5 times in the event of a failure. [#694](https://github.com/Microsoft/vscode-cpptools/issues/694)
* Changes to `c_cpp_properties.json` are detected even if file watchers fail.
* Update default IntelliSense options for MSVC mode to make Boost projects work better. [#775](https://github.com/Microsoft/vscode-cpptools/issues/775)
* Fix `Go to Definition` not working until all `browse.path` files are re-scanned. [#788](https://github.com/Microsoft/vscode-cpptools/issues/788)

## Version 0.11.4: June 2, 2017
* Fix `System.Xml.Serialization.XmlSerializationReader threw an exception` when debugging on Linux. [#792](https://github.com/Microsoft/vscode-cpptools/issues/792)
* Fix escaping for `${workspaceRoot}` in `launch.json`.

## Version 0.11.3: May 31, 2017
* Fix `x86_64-pc-linux-gnu` and `x86_64-linux-gnu` paths missing from the default `includePath`.

## Version 0.11.2: May 24, 2017
* Revert the default `C_Cpp.intelliSenseEngine` setting back to "Tag Parser" for non-Insiders while we work on improving the migration experience.

## Version 0.11.1: May 19, 2017
* Add keywords to auto-complete (C, C++, or preprocessor). [#120](https://github.com/Microsoft/vscode-cpptools/issues/120)
* Fix non-recursive `browse.path` on Linux/Mac. [#546](https://github.com/Microsoft/vscode-cpptools/issues/546)
* Fix .clang-format file not being used on Linux/Mac. [#604](https://github.com/Microsoft/vscode-cpptools/issues/604)
* Stop setting the c/cpp `editor.quickSuggestions` to false. [#606](https://github.com/Microsoft/vscode-cpptools/issues/606)
  * We also do a one-time clearing of that user setting, which will also copy any other c/cpp workspace settings to user settings. The workspace setting isn't cleared.
* Fix selection range off by one with `Peek Definition`. [#648](https://github.com/Microsoft/vscode-cpptools/issues/648)
* Upgrade the installed clang-format to 4.0 [#656](https://github.com/Microsoft/vscode-cpptools/issues/656)
* Make keyboard shortcuts only apply to c/cpp files. [#662](https://github.com/Microsoft/vscode-cpptools/issues/662)
* Fix autocomplete with qstring.h. [#666](https://github.com/Microsoft/vscode-cpptools/issues/666)
* Fix C files without a ".c" extension from being treated like C++ for `errorSquiggles`. [#673](https://github.com/Microsoft/vscode-cpptools/issues/673)
* Make the C IntelliSense engine use C11 instead of C89. [#685](https://github.com/Microsoft/vscode-cpptools/issues/685)
* Fix bug with clang-format not working with non-trimmed styles. [#691](https://github.com/Microsoft/vscode-cpptools/issues/691)
* Enable the C++ IntelliSense engine to use six C++17 features. [#699](https://github.com/Microsoft/vscode-cpptools/issues/699)
* Add reload prompt when a settings change requires it.
* Prevent non-existent files from being returned in `Go To Definition` results.

## Version 0.11.0: April 24, 2017
* Enabled first IntelliSense features based on the MSVC engine.
  * Quick info tooltips and compiler errors are provided by the MSVC engine.
  * `C_Cpp.intelliSenseEngine` property controls whether the new engine is used or not.
  * `C_Cpp.errorSquiggles` property controls whether compiler errors are made visible in the editor.
* Add `Go to Declaration` and `Peek Declaration`. [#271](https://github.com/Microsoft/vscode-cpptools/issues/271)
* Fix language-specific workspace settings leaking into user settings. [Microsoft/vscode#23118](https://github.com/Microsoft/vscode/issues/23118)
* Fix `files.exclude` not being used in some cases. [#485](https://github.com/Microsoft/vscode-cpptools/issues/485)
* Fix a couple potential references to an undefined `textEditor`. [#584](https://github.com/Microsoft/vscode-cpptools/issues/584)
* Move changes from `README.md` to `CHANGELOG.md`. [#586](https://github.com/Microsoft/vscode-cpptools/issues/586)
* Fix crash on Mac/Linux when building the browse database and `nftw` fails. [#591](https://github.com/Microsoft/vscode-cpptools/issues/591)
* Add `Alt+N` keyboard shortcut for navigation. [#593](https://github.com/Microsoft/vscode-cpptools/issues/593)
* Fix autocomplete crash when the result has an invalid UTF-8 character. [#608](https://github.com/Microsoft/vscode-cpptools/issues/608)
* Fix symbol search crash with `_` symbol. [#611](https://github.com/Microsoft/vscode-cpptools/issues/611)
* Fix the `Edit Configurations` command when '#' is in the workspace root path. [#625](https://github.com/Microsoft/vscode-cpptools/issues/625)
* Fix clang-format `TabWidth` not being set when formatting with the `Visual Studio` style. [#630](https://github.com/Microsoft/vscode-cpptools/issues/630)
* Enable `clang_format_fallbackStyle` to be a custom style. [#641](https://github.com/Microsoft/vscode-cpptools/issues/641)
* Fix potential `undefined` references when attaching to a process. [#650](https://github.com/Microsoft/vscode-cpptools/issues/650)
* Fix `files.exclude` not working on Mac. [#653](https://github.com/Microsoft/vscode-cpptools/issues/653)
* Fix crashes during edit and hover with unexpected UTF-8 data. [#654](https://github.com/Microsoft/vscode-cpptools/issues/654)

## Version 0.10.5: March 21, 2017
* Fix a crash that randomly occurred when the size of a document increased. [#430](https://github.com/Microsoft/vscode-cpptools/issues/430)
* Fix browsing not working for Linux/Mac stdlib.h functions. [#578](https://github.com/Microsoft/vscode-cpptools/issues/578)
* Additional fixes for switch header/source not respecting `files.exclude`. [#485](https://github.com/Microsoft/vscode-cpptools/issues/485)
* Made `editor.quickSuggestions` dependent on `C_Cpp.autocomplete`. [#572](https://github.com/Microsoft/vscode-cpptools/issues/572)
  * We recommend you close and reopen your settings.json file anytime you change the `C_Cpp.autocomplete` setting. [More info here](https://github.com/Microsoft/vscode-cpptools/releases).

## Version 0.10.4: March 15, 2017
* Fix a crash in signature help. [#525](https://github.com/microsoft/vscode-cpptools/issues/525)
* Re-enable switch header/source when no workspace folder is open. [#541](https://github.com/microsoft/vscode-cpptools/issues/541)
* Fix inline `clang_format_style`. [#536](https://github.com/microsoft/vscode-cpptools/issues/536)
* Some other minor bug fixes.

## Version 0.10.3: March 7, 2017
* Database stability fixes.
* Added enums to the C_Cpp settings so the possible values are displayed in the dropdown.
* Change from `${command.*}` to `${command:*}`. [#521](https://github.com/Microsoft/vscode-cpptools/issues/521)
* Current execution row was not highlighting in debug mode when using gdb. [#526](https://github.com/microsoft/vscode-cpptools/issues/526)

## Version 0.10.2: March 1, 2017
* New `addWorkspaceRootToIncludePath` setting allows users to disable automatic parsing of all files under the workspace root. [#374](https://github.com/Microsoft/vscode-cpptools/issues/374)
* The cpp.hint file was missing from the vsix package. [#508](https://github.com/Microsoft/vscode-cpptools/issues/508)
* Switch header/source now respects `files.exclude`. [#485](https://github.com/Microsoft/vscode-cpptools/issues/485)
* Switch header/source performance improvements. [#231](https://github.com/Microsoft/vscode-cpptools/issues/231)
* Switch header/source now appears in the right-click menu.
* Improvements to signature help.
* Various other bug fixes.

## Version 0.10.1: February 9, 2017
* Bug fixes.

## Version 0.10.0: January 24, 2017
* Suppressed C++ language auto-completion inside a C++ comment or string literal. TextMate based completion is still available.
* Fixed bugs regarding the filtering of files and symbols, including:
  * Find-symbol now excludes symbols found in `files.exclude` or `search.exclude` files
  * Go-to-definition now excludes symbols found in `files.exclude` files (i.e. `search.exclude` paths are still included).
* Added option to disable `clang-format`-based formatting provided by this extension via `"C_Cpp.formatting" : "disabled"`
* Added new `pipeTransport` functionality within the `launch.json` to support pipe communications with `gdb/lldb` such as using `plink.exe` or `ssh`.
* Added support for `{command.pickRemoteProcess}` to allow picking of processes for remote pipe connections during `attach` scenarios. This is similar to how `{command.pickProcess}` works for local attach.
* Bug fixes.

## Version 0.9.3: December 8, 2016
* [December update](https://aka.ms/cppvscodedec) for C/C++ extension
* Ability to map source files during debugging using `sourceFileMap` property in `launch.json`.
* Enable pretty-printing by default for gdb users in `launch.json`.
* Bug fixes.

## Version 0.9.2: September 22, 2016
* Bug fixes.

## Version 0.9.1: September 7, 2016
* Bug fixes.

## Version 0.9.0: August 29, 2016
* [August update](https://blogs.msdn.microsoft.com/vcblog/2016/08/29/august-update-for-the-visual-studio-code-cc-extension/) for C/C++ extension.
* Debugging for Visual C++ applications on Windows (Program Database files) is now available.
* `clang-format` is now automatically installed as a part of the extension and formats code as you type.
* `clang-format` options have been moved from c_cpp_properties.json file to settings.json (File->Preferences->User settings).
* `clang-format` fallback style is now set to 'Visual Studio'.
* Attach now requires a request type of `attach` instead of `launch`.
* Support for additional console logging using the keyword `logging` inside `launch.json`.
* Bug fixes.

## Version 0.8.1: July 27, 2016
* Bug fixes.

## Version 0.8.0: July 21, 2016
* [July update](https://blogs.msdn.microsoft.com/vcblog/2016/07/26/july-update-for-the-visual-studio-code-cc-extension/) for C/C++ extension.
* Support for debugging on OS X with LLDB 3.8.0. LLDB is now the default debugging option on OS X.
* Attach to process displays a list of available processes.
* Set variable values through Visual Studio Code's locals window.
* Bug fixes.

## Version 0.7.1: June 27, 2016
* Bug fixes.

## Version 0.7.0: June 20, 2016
* [June Update](https://blogs.msdn.microsoft.com/vcblog/2016/06/01/may-update-for-the-cc-extension-in-visual-studio-code/) for C/C++ extension.
* Bug fixes.
* Switch between header and source.
* Control which files are processed under include path.

## Version 0.6.1: June 3, 2016
* Bug fixes.

## Version 0.6.0: May 24, 2016
* [May update](https://blogs.msdn.microsoft.com/vcblog/2016/07/26/july-update-for-the-visual-studio-code-cc-extension/) for C/C++ extension.
* Support for debugging on OS X with GDB.
* Support for debugging with GDB on MinGW.
* Support for debugging with GDB on Cygwin.
* Debugging on 32-bit Linux now enabled.
* Format code using clang-format.
* Experimental fuzzy auto-completion.
* Bug fixes.

## Version 0.5.0: April 14, 2016
* Usability and correctness bug fixes.
* Simplify installation experience.<|MERGE_RESOLUTION|>--- conflicted
+++ resolved
@@ -1,7 +1,5 @@
 # C/C++ for Visual Studio Code Changelog
 
-<<<<<<< HEAD
-=======
 ## Version 1.22.8: October 7, 2024
 ### Performance Improvements
 * Switch to an alternative implementation of recursive includes (that sends all the paths instead of only the "used" paths). [#11780](https://github.com/microsoft/vscode-cpptools/issues/11780)
@@ -60,7 +58,6 @@
 * Fix a random crash during IntelliSense creation.
 * Fix some bugs with include completion.
 
->>>>>>> 3324ea8c
 ## Version 1.21.6: August 5, 2024
 * Fix a cpptools-srv crash on shutdown. [#12354](https://github.com/microsoft/vscode-cpptools/issues/12354)
 
