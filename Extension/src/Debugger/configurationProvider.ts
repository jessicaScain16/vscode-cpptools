/* --------------------------------------------------------------------------------------------
 * Copyright (c) Microsoft Corporation. All Rights Reserved.
 * See 'LICENSE' in the project root for license information.
 * ------------------------------------------------------------------------------------------ */

import * as debugUtils from './utils';
import * as os from 'os';
import * as path from 'path';
import * as vscode from 'vscode';
import { CppBuildTask, CppBuildTaskDefinition } from '../LanguageServer/cppBuildTaskProvider';
import * as util from '../common';
import * as fs from 'fs';
import * as Telemetry from '../telemetry';
import { cppBuildTaskProvider, configPrefix } from '../LanguageServer/extension';
import * as logger from '../logger';
import * as nls from 'vscode-nls';
import { IConfiguration, IConfigurationSnippet, DebuggerType, DebuggerEvent, MIConfigurations, WindowsConfigurations, WSLConfigurations, PipeTransportConfigurations } from './configurations';
import { parse } from 'comment-json';
import { PlatformInformation } from '../platform';
import { Environment, ParsedEnvironmentFile } from './ParsedEnvironmentFile';

nls.config({ messageFormat: nls.MessageFormat.bundle, bundleFormat: nls.BundleFormat.standalone })();
const localize: nls.LocalizeFunc = nls.loadMessageBundle();

function isDebugLaunchStr(str: string): boolean {
    return str.startsWith("(gdb) ") || str.startsWith("(lldb) ") || str.startsWith("(Windows) ");
}

interface MenuItem extends vscode.QuickPickItem {
    configuration: vscode.DebugConfiguration;
}

export enum TaskConfigStatus {
    recentlyUsed = "Recently Used Task",
    configured = "Configured Task", // The tasks that are configured in tasks.json file.
    detected = "Detected Task"      // The tasks that are available based on detected compilers.
}

const localizeConfigs = (items: MenuItem[]): MenuItem[] => {
    items.map((item: MenuItem) => {
        item.detail = (item.detail === TaskConfigStatus.recentlyUsed) ? localize("recently.used.task", "Recently Used Task") :
            (item.detail === TaskConfigStatus.configured) ? localize("configured.task", "Configured Task") :
                (item.detail === TaskConfigStatus.detected) ? localize("detected.task", "Detected Task") : item.detail;

    });
    return items;
};

<<<<<<< HEAD
=======
const findDefaultConfig = (configs: vscode.DebugConfiguration[]): vscode.DebugConfiguration[] =>
    configs.filter((config: vscode.DebugConfiguration) => (config.hasOwnProperty("isDefault") && config.isDefault));

>>>>>>> b93b58cb
/*
 * Retrieves configurations from a provider and displays them in a quickpick menu to be selected.
 * Ensures that the selected configuration's preLaunchTask (if existent) is populated in the user's task.json.
 * Automatically starts debugging for "Build and Debug" configurations.
 */
export class DebugConfigurationProvider implements vscode.DebugConfigurationProvider {

    private type: DebuggerType;
    private assetProvider: IConfigurationAssetProvider;
    // Keep a list of tasks detected by cppBuildTaskProvider.
    private static detectedBuildTasks: CppBuildTask[] = [];
    protected static recentBuildTaskLabel: string;

    public constructor(assetProvider: IConfigurationAssetProvider, type: DebuggerType) {
        this.assetProvider = assetProvider;
        this.type = type;
    }

    /**
     * Returns a list of initial debug configurations based on contextual information, e.g. package.json or folder.
     * resolveDebugConfiguration will be automatically called after this function.
     */
    async provideDebugConfigurations(folder?: vscode.WorkspaceFolder, token?: vscode.CancellationToken): Promise<vscode.DebugConfiguration[]> {
        let configs: vscode.DebugConfiguration[] | null | undefined = await this.provideDebugConfigurationsForType(this.type, folder, token);
        if (!configs) {
            configs = [];
        }
        const defaultTemplateConfig: vscode.DebugConfiguration | undefined = configs.find(config => isDebugLaunchStr(config.name) && config.request === "launch");
        if (!defaultTemplateConfig) {
            throw new Error("Default config not found in provideDebugConfigurations()");
        }
        const editor: vscode.TextEditor | undefined = vscode.window.activeTextEditor;
        if (!editor || !util.isCppOrCFile(editor.document.uri) || configs.length <= 1) {
            return [defaultTemplateConfig];
        }
<<<<<<< HEAD
=======

        const defaultConfig: vscode.DebugConfiguration[] = findDefaultConfig(configs);
        // If there was only one config defined for the default task, choose that config, otherwise ask the user to choose.
        if (defaultConfig.length === 1) {
            return defaultConfig;
        }
>>>>>>> b93b58cb

        // Find the recently used task and place it at the top of quickpick list.
        let recentlyUsedConfig: vscode.DebugConfiguration | undefined;
        configs = configs.filter(config => {
            if (config.existing !== TaskConfigStatus.recentlyUsed) {
                return true;
            } else {
                recentlyUsedConfig = config;
                return false;
            }
        });
        if (recentlyUsedConfig) {
            configs.unshift(recentlyUsedConfig);
        }

        const items: MenuItem[] = configs.map<MenuItem>(config => {
            const reducedConfig: vscode.DebugConfiguration = {...config};
            // Remove the "detail" property from the DebugConfiguration that will be written in launch.json.
            reducedConfig.detail = undefined;
            reducedConfig.existing = undefined;
            reducedConfig.isDefault = undefined;
            const menuItem: MenuItem = { label: config.name, configuration: reducedConfig, description: config.detail, detail: config.existing };
            // Rename the menu item for the default configuration as its name is non-descriptive.
            if (isDebugLaunchStr(menuItem.label)) {
                menuItem.label = localize("default.configuration.menuitem", "Default Configuration");
            }
            return menuItem;
        });

        const selection: MenuItem | undefined = await vscode.window.showQuickPick(localizeConfigs(items), {placeHolder: localize("select.configuration", "Select a configuration")});
        if (!selection) {
            Telemetry.logDebuggerEvent(DebuggerEvent.debugPanel, { "debugType": "debug", "folderMode": folder ? "folder" : "singleFile", "cancelled": "true" });
            return []; // User canceled it.
        }

        if (this.isClConfiguration(selection.label)) {
            this.showErrorIfClNotAvailable(selection.label);
        }

        await this.resolvePreLaunchTask(folder, configs[0], DebuggerEvent.debugPanel);
        if (!folder) {
            // In case of singleFile, remove the preLaunch task.
            selection.configuration.preLaunchTask = undefined;
        }
        return [selection.configuration];
    }

    /**
     * Error checks the provided 'config' without any variables substituted.
     * If return "undefined", the debugging will be aborted silently.
     * If return "null", the debugging will be aborted and launch.json will be opened.
     * resolveDebugConfigurationWithSubstitutedVariables will be automatically called after this function.
     */
    resolveDebugConfiguration(folder: vscode.WorkspaceFolder | undefined, config: vscode.DebugConfiguration, token?: vscode.CancellationToken): vscode.ProviderResult<vscode.DebugConfiguration> {
        if (!config || !config.type) {
            // When DebugConfigurationProviderTriggerKind is Dynamic, this function will be called with an empty config.
            // Hence, providing debug configs, and start debugging should be done manually.
            // resolveDebugConfiguration will be automatically called after calling provideDebugConfigurations.
            this.provideDebugConfigurations(folder).then(async configs => {
                if (!configs || configs.length === 0) {
                    Telemetry.logDebuggerEvent(DebuggerEvent.debugPanel, { "debugType": "debug", "folderMode": folder ? "folder" : "singleFile", "cancelled": "true" });
                    return undefined; // aborts debugging silently
                } else {
                    // Currently, we expect only one debug config to be selected.
                    console.assert(configs.length === 1, "More than one debug config is selected.");
                    // await this.resolvePreLaunchTask(folder, configs[0], DebuggerEvent.debugPanel);
                    // await this.startDebugging(folder, configs[0], DebuggerEvent.debugPanel);
                    return configs[0];
                }
            });
        } else {
            if (config.type === 'cppvsdbg') {
                // Handle legacy 'externalConsole' bool and convert to console: "externalTerminal"
                if (config.hasOwnProperty("externalConsole")) {
                    logger.getOutputChannelLogger().showWarningMessage(localize("debugger.deprecated.config", "The key '{0}' is deprecated. Please use '{1}' instead.", "externalConsole", "console"));
                    if (config.externalConsole && !config.console) {
                        config.console = "externalTerminal";
                    }
                    delete config.externalConsole;
                }

                // Fail if cppvsdbg type is running on non-Windows
                if (os.platform() !== 'win32') {
                    logger.getOutputChannelLogger().showWarningMessage(localize("debugger.not.available", "Debugger of type: '{0}' is only available on Windows. Use type: '{1}' on the current OS platform.", "cppvsdbg", "cppdbg"));
                    return undefined; // Stop debugging
                }
            }
            // resolveDebugConfigurationWithSubstitutedVariables will be automatically called after this return.
            return config;
        }
    }

    /**
     * This hook is directly called after 'resolveDebugConfiguration' but with all variables substituted.
     * This is also ran after the tasks.json has completed.
     *
	 * Try to add all missing attributes to the debug configuration being launched.
     * If return "undefined", the debugging will be aborted silently.
     * If return "null", the debugging will be aborted and launch.json will be opened.
	 */
    resolveDebugConfigurationWithSubstitutedVariables(folder: vscode.WorkspaceFolder | undefined, config: vscode.DebugConfiguration, token?: vscode.CancellationToken): vscode.ProviderResult<vscode.DebugConfiguration> {
        if (!config || !config.type) {
            return undefined;
        }

        if (config.type === 'cppvsdbg') {
            // Disable debug heap by default, enable if 'enableDebugHeap' is set.
            if (!config.enableDebugHeap) {
                const disableDebugHeapEnvSetting: Environment = {"name" : "_NO_DEBUG_HEAP", "value" : "1"};

                if (config.environment && util.isArray(config.environment)) {
                    config.environment.push(disableDebugHeapEnvSetting);
                } else {
                    config.environment = [disableDebugHeapEnvSetting];
                }
            }
        }

        // Add environment variables from .env file
        this.resolveEnvFile(config, folder);

        this.resolveSourceFileMapVariables(config);

        // Modify WSL config for OpenDebugAD7
        if (os.platform() === 'win32' &&
            config.pipeTransport &&
            config.pipeTransport.pipeProgram) {
            let replacedPipeProgram: string | undefined;
            const pipeProgramStr: string = config.pipeTransport.pipeProgram.toLowerCase().trim();

            // OpenDebugAD7 is a 32-bit process. Make sure the WSL pipe transport is using the correct program.
            replacedPipeProgram = debugUtils.ArchitectureReplacer.checkAndReplaceWSLPipeProgram(pipeProgramStr, debugUtils.ArchType.ia32);

            // If pipeProgram does not get replaced and there is a pipeCwd, concatenate with pipeProgramStr and attempt to replace.
            if (!replacedPipeProgram && !path.isAbsolute(pipeProgramStr) && config.pipeTransport.pipeCwd) {
                const pipeCwdStr: string = config.pipeTransport.pipeCwd.toLowerCase().trim();
                const newPipeProgramStr: string = path.join(pipeCwdStr, pipeProgramStr);

                replacedPipeProgram = debugUtils.ArchitectureReplacer.checkAndReplaceWSLPipeProgram(newPipeProgramStr, debugUtils.ArchType.ia32);
            }

            if (replacedPipeProgram) {
                config.pipeTransport.pipeProgram = replacedPipeProgram;
            }
        }

        const macOSMIMode: string = config.osx?.MIMode ?? config.MIMode;
        const macOSMIDebuggerPath: string = config.osx?.miDebuggerPath ?? config.miDebuggerPath;

        const lldb_mi_10_x_path: string = path.join(util.extensionPath, "debugAdapters", "lldb-mi", "bin", "lldb-mi");

        // Validate LLDB-MI
        if (os.platform() === 'darwin' && // Check for macOS
            fs.existsSync(lldb_mi_10_x_path) && // lldb-mi 10.x exists
            (!macOSMIMode || macOSMIMode === 'lldb') &&
            !macOSMIDebuggerPath // User did not provide custom lldb-mi
        ) {
            const frameworkPath: string | undefined = this.getLLDBFrameworkPath();

            if (!frameworkPath) {
                const moreInfoButton: string = localize("lldb.framework.install.xcode", "More Info");
                const LLDBFrameworkMissingMessage: string = localize("lldb.framework.not.found", "Unable to locate 'LLDB.framework' for lldb-mi. Please install XCode or XCode Command Line Tools.");

                vscode.window.showErrorMessage(LLDBFrameworkMissingMessage, moreInfoButton)
                    .then(value => {
                        if (value === moreInfoButton) {
                            const helpURL: string = "https://aka.ms/vscode-cpptools/LLDBFrameworkNotFound";
                            vscode.env.openExternal(vscode.Uri.parse(helpURL));
                        }
                    });

                return undefined;
            }
        }

        if (config.logging?.engineLogging) {
            const outputChannel: logger.Logger = logger.getOutputChannelLogger();
            outputChannel.appendLine(localize("debugger.launchConfig", "Launch configuration:"));
            outputChannel.appendLine(JSON.stringify(config, undefined, 2));
            // TODO: Enable when https://github.com/microsoft/vscode/issues/108619 is resolved.
            // logger.showOutputChannel();
        }

        return config;
    }

    async provideDebugConfigurationsForType(type: DebuggerType, folder?: vscode.WorkspaceFolder, token?: vscode.CancellationToken): Promise<vscode.DebugConfiguration[]> {
        const defaultTemplateConfig: vscode.DebugConfiguration = this.assetProvider.getInitialConfigurations(type).find((config: any) =>
            isDebugLaunchStr(config.name) && config.request === "launch");
        console.assert(defaultTemplateConfig, "Could not find default debug configuration.");

        const platformInfo: PlatformInformation = await PlatformInformation.GetPlatformInformation();

        // Import the existing configured tasks from tasks.json file.
        const configuredBuildTasks: CppBuildTask[] = await cppBuildTaskProvider.getJsonTasks();

        let buildTasks: CppBuildTask[] = [];
        await this.loadDetectedTasks();
        // Remove the tasks that are already configured once in tasks.json.
        const dedupDetectedBuildTasks: CppBuildTask[] = DebugConfigurationProvider.detectedBuildTasks.filter(taskDetected =>
            (!configuredBuildTasks.some(taskJson => (taskJson.definition.label === taskDetected.definition.label))));
        buildTasks = buildTasks.concat(configuredBuildTasks, dedupDetectedBuildTasks);

        if (buildTasks.length === 0) {
            return [];
        }

        // Filter out build tasks that don't match the currently selected debug configuration type.
        buildTasks = buildTasks.filter((task: CppBuildTask) => {
            const command: string = task.definition.command as string;
            if (!command) {
                return false;
            }
            if (defaultTemplateConfig.name.startsWith("(Windows) ")) {
                if (command.startsWith("cl.exe")) {
                    return true;
                }
            } else {
                if (!command.startsWith("cl.exe")) {
                    return true;
                }
            }
            return false;
        });

        // Generate new configurations for each build task.
        // Generating a task is async, therefore we must *await* *all* map(task => config) Promises to resolve.
        let configs: vscode.DebugConfiguration[] = await Promise.all(buildTasks.map<Promise<vscode.DebugConfiguration>>(async task => {
            const definition: CppBuildTaskDefinition = task.definition as CppBuildTaskDefinition;
            const compilerPath: string = definition.command;
            const compilerName: string = path.basename(compilerPath);
            const newConfig: vscode.DebugConfiguration = { ...defaultTemplateConfig }; // Copy enumerables and properties

            newConfig.name = configPrefix + compilerName + " " + this.buildAndDebugActiveFileStr();
            newConfig.preLaunchTask = task.name;
            if (newConfig.type === "cppdbg") {
                newConfig.externalConsole = false;
            } else {
                newConfig.console = "externalTerminal";
            }
            const isWindows: boolean = platformInfo.platform === 'win32';
            // Extract the .exe path from the defined task.
            const definedExePath: string | undefined = util.findExePathInArgs(task.definition.args);
            newConfig.program = definedExePath ? definedExePath : util.defaultExePath();
            // Add the "detail" property to show the compiler path in QuickPickItem.
            // This property will be removed before writing the DebugConfiguration in launch.json.
            newConfig.detail = localize("pre.Launch.Task", "preLaunchTask: {0}", task.name);
            newConfig.existing = (task.name === DebugConfigurationProvider.recentBuildTaskLabelStr) ?
                TaskConfigStatus.recentlyUsed :
                (task.existing ? TaskConfigStatus.configured : TaskConfigStatus.detected);
            if (task.isDefault) {
                newConfig.isDefault = true;
            }
            const isCl: boolean = compilerName === "cl.exe";
            newConfig.cwd = isWindows && !isCl && !process.env.PATH?.includes(path.dirname(compilerPath)) ? path.dirname(compilerPath) : "${fileDirname}";

            return new Promise<vscode.DebugConfiguration>(resolve => {
                if (platformInfo.platform === "darwin") {
                    return resolve(newConfig);
                } else {
                    let debuggerName: string;
                    if (compilerName.startsWith("clang")) {
                        newConfig.MIMode = "lldb";
                        debuggerName = "lldb-mi";
                        // Search for clang-8, clang-10, etc.
                        if ((compilerName !== "clang-cl.exe") && (compilerName !== "clang-cpp.exe")) {
                            const suffixIndex: number = compilerName.indexOf("-");
                            if (suffixIndex !== -1) {
                                const suffix: string = compilerName.substring(suffixIndex);
                                debuggerName += suffix;
                            }
                        }
                        newConfig.type = "cppdbg";
                    } else if (compilerName === "cl.exe") {
                        newConfig.miDebuggerPath = undefined;
                        newConfig.type = "cppvsdbg";
                        return resolve(newConfig);
                    } else {
                        debuggerName = "gdb";
                    }
                    if (isWindows) {
                        debuggerName = debuggerName.endsWith(".exe") ? debuggerName : (debuggerName + ".exe");
                    }
                    const compilerDirname: string = path.dirname(compilerPath);
                    const debuggerPath: string = path.join(compilerDirname, debuggerName);
                    if (isWindows) {
                        newConfig.miDebuggerPath = debuggerPath;
                        return resolve(newConfig);
                    } else {
                        fs.stat(debuggerPath, (err, stats: fs.Stats) => {
                            if (!err && stats && stats.isFile()) {
                                newConfig.miDebuggerPath = debuggerPath;
                            } else {
                                newConfig.miDebuggerPath = path.join("/usr", "bin", debuggerName);
                            }
                            return resolve(newConfig);
                        });
                    }
                }
            });
        }));
<<<<<<< HEAD
        configs.push(defaultConfig);
=======
        configs.push(defaultTemplateConfig);
>>>>>>> b93b58cb
        // Get existing debug configurations from launch.json.
        if (folder) {
            const existingConfigs: vscode.DebugConfiguration[] | undefined = (await this.getLaunchConfigs(folder, type))?.map(config => ({
                name: config.name,
                type: config.type,
                request: config.request,
                detail: config.detail ? config.detail :
                    config.preLaunchTask ? localize("pre.Launch.Task", "preLaunchTask: {0}", config.preLaunchTask) : undefined,
                existing: TaskConfigStatus.configured,
                preLaunchTask: config.preLaunchTask
            }));
            if (existingConfigs) {
                const areEqual = (config1: vscode.DebugConfiguration, config2: vscode.DebugConfiguration): boolean =>
                    (config1.preLaunchTask === config2.preLaunchTask
                    && config1.type === config2.type && config1.request === config2.request);
                // Remove the detected configs that are already configured once in launch.json.
                const dedupExistingConfigs: vscode.DebugConfiguration[] = configs.filter(detectedConfig => !existingConfigs.some(config => {
                    if (areEqual(config, detectedConfig)) {
                        // Carry the default task information.
                        config.isDefault = detectedConfig.isDefault ? detectedConfig.isDefault : undefined;
                        return true;
                    }
                    return false;
                }));
                configs = existingConfigs.concat(dedupExistingConfigs);
            }
        }
        return configs;
    }

    private async loadDetectedTasks(): Promise<void> {
        if (!DebugConfigurationProvider.detectedBuildTasks || DebugConfigurationProvider.detectedBuildTasks.length === 0) {
            DebugConfigurationProvider.detectedBuildTasks = await cppBuildTaskProvider.getTasks(true);
        }
    }

    public static get recentBuildTaskLabelStr(): string {
        return DebugConfigurationProvider.recentBuildTaskLabel;
    }

    public static set recentBuildTaskLabelStr(recentTask: string) {
        DebugConfigurationProvider.recentBuildTaskLabel = recentTask;
    }

    private buildAndDebugActiveFileStr(): string {
        return `${localize("build.and.debug.active.file", 'build and debug active file')}`;
    }

    private isClConfiguration(configurationLabel: string): boolean {
        return configurationLabel.startsWith("C/C++: cl.exe");
    }

    private showErrorIfClNotAvailable(configurationLabel: string): boolean {
        if (!process.env.DevEnvDir || process.env.DevEnvDir.length === 0) {
            vscode.window.showErrorMessage(localize("cl.exe.not.available", "{0} build and debug is only usable when VS Code is run from the Developer Command Prompt for VS.", "cl.exe"));
            return true;
        }
        return false;
    }

    private getLLDBFrameworkPath(): string | undefined {
        const LLDBFramework: string = "LLDB.framework";
        // Note: When adding more search paths, make sure the shipped lldb-mi also has it. See Build/lldb-mi.yml and 'install_name_tool' commands.
        const searchPaths: string[] = [
            "/Library/Developer/CommandLineTools/Library/PrivateFrameworks", // XCode CLI
            "/Applications/Xcode.app/Contents/SharedFrameworks" // App Store XCode
        ];

        for (const searchPath of searchPaths) {
            if (fs.existsSync(path.join(searchPath, LLDBFramework))) {
                // Found a framework that 'lldb-mi' can use.
                return searchPath;
            }
        }

        const outputChannel: logger.Logger = logger.getOutputChannelLogger();

        outputChannel.appendLine(localize("lldb.find.failed", "Missing dependency '{0}' for lldb-mi executable.", LLDBFramework));
        outputChannel.appendLine(localize("lldb.search.paths", "Searched in:"));
        searchPaths.forEach(searchPath => {
            outputChannel.appendLine(`\t${searchPath}`);
        });
        const xcodeCLIInstallCmd: string = "xcode-select --install";
        outputChannel.appendLine(localize("lldb.install.help", "To resolve this issue, either install XCode through the Apple App Store or install the XCode Command Line Tools by running '{0}' in a Terminal window.", xcodeCLIInstallCmd));
        logger.showOutputChannel();

        return undefined;
    }

    private resolveEnvFile(config: vscode.DebugConfiguration, folder?: vscode.WorkspaceFolder): void {
        if (config.envFile) {
            // replace ${env:???} variables
            let envFilePath: string = util.resolveVariables(config.envFile, undefined);

            try {
                if (folder && folder.uri && folder.uri.fsPath) {
                    // Try to replace ${workspaceFolder} or ${workspaceRoot}
                    envFilePath = envFilePath.replace(/(\${workspaceFolder}|\${workspaceRoot})/g, folder.uri.fsPath);
                }

                const parsedFile: ParsedEnvironmentFile = ParsedEnvironmentFile.CreateFromFile(envFilePath, config["environment"]);

                // show error message if single lines cannot get parsed
                if (parsedFile.Warning) {
                    DebugConfigurationProvider.showFileWarningAsync(parsedFile.Warning, config.envFile);
                }

                config.environment = parsedFile.Env;

                delete config.envFile;
            } catch (errJS) {
                const e: Error = errJS as Error;
                throw new Error(localize("envfile.failed", "Failed to use {0}. Reason: {1}", "envFile", e.message));
            }
        }
    }

    private resolveSourceFileMapVariables(config: vscode.DebugConfiguration): void {
        const messages: string[] = [];
        if (config.sourceFileMap) {
            for (const sourceFileMapSource of Object.keys(config.sourceFileMap)) {
                let message: string = "";
                const sourceFileMapTarget: string = config.sourceFileMap[sourceFileMapSource];

                let source: string = sourceFileMapSource;
                let target: string | object = sourceFileMapTarget;

                // TODO: pass config.environment as 'additionalEnvironment' to resolveVariables when it is { key: value } instead of { "key": key, "value": value }
                const newSourceFileMapSource: string = util.resolveVariables(sourceFileMapSource, undefined);
                if (sourceFileMapSource !== newSourceFileMapSource) {
                    message = "\t" + localize("replacing.sourcepath", "Replacing {0} '{1}' with '{2}'.", "sourcePath", sourceFileMapSource, newSourceFileMapSource);
                    delete config.sourceFileMap[sourceFileMapSource];
                    source = newSourceFileMapSource;
                }

                if (util.isString(sourceFileMapTarget)) {
                    const newSourceFileMapTarget: string = util.resolveVariables(sourceFileMapTarget, undefined);
                    if (sourceFileMapTarget !== newSourceFileMapTarget) {
                        // Add a space if source was changed, else just tab the target message.
                        message +=  (message ? ' ' : '\t');
                        message += localize("replacing.targetpath", "Replacing {0} '{1}' with '{2}'.", "targetPath", sourceFileMapTarget, newSourceFileMapTarget);
                        target = newSourceFileMapTarget;
                    }
                } else if (util.isObject(sourceFileMapTarget)) {
                    const newSourceFileMapTarget: {"editorPath": string; "useForBreakpoints": boolean } = sourceFileMapTarget;
                    newSourceFileMapTarget["editorPath"] = util.resolveVariables(sourceFileMapTarget["editorPath"], undefined);

                    if (sourceFileMapTarget !== newSourceFileMapTarget) {
                        // Add a space if source was changed, else just tab the target message.
                        message +=  (message ? ' ' : '\t');
                        message += localize("replacing.editorPath", "Replacing {0} '{1}' with '{2}'.", "editorPath", sourceFileMapTarget, newSourceFileMapTarget["editorPath"]);
                        target = newSourceFileMapTarget;
                    }
                }

                if (message) {
                    config.sourceFileMap[source] = target;
                    messages.push(message);
                }
            }

            if (messages.length > 0) {
                logger.getOutputChannel().appendLine(localize("resolving.variables.in.sourcefilemap", "Resolving variables in {0}...", "sourceFileMap"));
                messages.forEach((message) => {
                    logger.getOutputChannel().appendLine(message);
                });
                logger.showOutputChannel();
            }
        }
    }

    private static async showFileWarningAsync(message: string, fileName: string): Promise<void> {
        const openItem: vscode.MessageItem = { title: localize("open.envfile", "Open {0}", "envFile") };
        const result: vscode.MessageItem | undefined = await vscode.window.showWarningMessage(message, openItem);
        if (result && result.title === openItem.title) {
            const doc: vscode.TextDocument = await vscode.workspace.openTextDocument(fileName);
            if (doc) {
                vscode.window.showTextDocument(doc);
            }
        }
    }

    public async getLaunchConfigs(folder: vscode.WorkspaceFolder | undefined, type: DebuggerType): Promise<vscode.WorkspaceConfiguration[] | undefined> {
        let configs: vscode.WorkspaceConfiguration[] | undefined = vscode.workspace.getConfiguration('launch', folder).get('configurations');
        if (!configs) {
            return undefined;
        }
        configs = configs.filter(config => (config.name && config.request === "launch" && config.type === type));
        return configs;
    }

    public async buildAndRun(textEditor: vscode.TextEditor): Promise<void> {
        // Turn off the debug mode.
        return this.buildAndDebug(textEditor, false);
    }

    public async buildAndDebug(textEditor: vscode.TextEditor, debugModeOn: boolean = true): Promise<void> {

        const folder: vscode.WorkspaceFolder | undefined = vscode.workspace.getWorkspaceFolder(textEditor.document.uri);
        if (!util.isCppOrCFile(textEditor.document.uri)) {
            vscode.window.showErrorMessage(localize("cannot.build.non.cpp", 'Cannot build and debug because the active file is not a C or C++ source file.'));
            return;
        }

        // Get debug configurations for all debugger types.
        let configs: vscode.DebugConfiguration[] = await this.provideDebugConfigurationsForType(DebuggerType.cppdbg, folder);
        if (os.platform() === 'win32') {
            configs = configs.concat(await this.provideDebugConfigurationsForType(DebuggerType.cppvsdbg, folder));
        }

<<<<<<< HEAD
        const defaultConfig: vscode.DebugConfiguration[] = configs.filter((config: vscode.DebugConfiguration) => (config.hasOwnProperty("isDefault") && config.isDefault));
=======
        const defaultConfig: vscode.DebugConfiguration[] = findDefaultConfig(configs);
>>>>>>> b93b58cb

        const items: MenuItem[] = configs.map<MenuItem>(config => ({ label: config.name, configuration: config, description: config.detail, detail: config.existing }));

        let selection: MenuItem | undefined;

        // if there was only one config for the default task, choose that config, otherwise ask the user to choose.
        if (defaultConfig.length === 1) {
            selection = { label: defaultConfig[0].name, configuration: defaultConfig[0], description: defaultConfig[0].detail, detail: defaultConfig[0].existing };
        } else {
            let sortedItems: MenuItem[] = [];
            // Find the recently used task and place it at the top of quickpick list.
            const recentTask: MenuItem[] = items.filter(item => (item.configuration.preLaunchTask && item.configuration.preLaunchTask === DebugConfigurationProvider.recentBuildTaskLabelStr));
            if (recentTask.length !== 0) {
                recentTask[0].detail = TaskConfigStatus.recentlyUsed;
                sortedItems.push(recentTask[0]);
            }
            sortedItems = sortedItems.concat(items.filter(item => item.detail === TaskConfigStatus.configured));
            sortedItems = sortedItems.concat(items.filter(item => item.detail === TaskConfigStatus.detected));

            selection = await vscode.window.showQuickPick(localizeConfigs(sortedItems), {
                placeHolder: (items.length === 0 ? localize("no.compiler.found", "No compiler found") : localize("select.debug.configuration", "Select a debug configuration"))
            });
        }

        const debuggerEvent: string = DebuggerEvent.launchPlayButton;
        if (!selection) {
            Telemetry.logDebuggerEvent(debuggerEvent, { "debugType": debugModeOn ? "debug" : "run", "folderMode": folder ? "folder" : "singleFile", "cancelled": "true" });
            return; // User canceled it.
        }

        if (this.isClConfiguration(selection.label) && this.showErrorIfClNotAvailable(selection.label)) {
            return;
        }

        // Resolve config before start debugging.
        let resolvedConfig: vscode.DebugConfiguration | undefined | null;
        if (selection.configuration && selection.configuration.type) {
            resolvedConfig = await this.resolveDebugConfiguration(folder, selection.configuration);
            if (resolvedConfig) {
                resolvedConfig = await this.resolveDebugConfigurationWithSubstitutedVariables(folder, resolvedConfig);
            }
        }
        if (resolvedConfig) {
            await this.resolvePreLaunchTask(folder, resolvedConfig, debuggerEvent, debugModeOn);
            await this.startDebugging(folder, resolvedConfig, debuggerEvent, debugModeOn);
        }
    }

    private async resolvePreLaunchTask(folder: vscode.WorkspaceFolder | undefined, configuration: vscode.DebugConfiguration, debuggerEvent: string, debugModeOn: boolean = true): Promise<void> {
        const debugType: string = debugModeOn ? "debug" : "run";
        const folderMode: string = folder ? "folder" : "singleFile";
        if (configuration.preLaunchTask) {
            try {
                if (folder) {
                    await cppBuildTaskProvider.checkBuildTaskExists(configuration.preLaunchTask);
                } else {
                    // In case of singleFile, remove the preLaunch task from the debug configuration and run it here instead.
                    await cppBuildTaskProvider.runBuildTask(configuration.preLaunchTask);
                }
                DebugConfigurationProvider.recentBuildTaskLabelStr = configuration.preLaunchTask;
            } catch (errJS) {
                const e: Error = errJS as Error;
                if (e && e.message === util.failedToParseJson) {
                    vscode.window.showErrorMessage(util.failedToParseJson);
                }
                Telemetry.logDebuggerEvent(debuggerEvent, { "debugType": debugType, "folderMode": folderMode, "config": "noBuildConfig", "success": "false" });
            }
        }
    }

    private async startDebugging(folder: vscode.WorkspaceFolder | undefined, configuration: vscode.DebugConfiguration, debuggerEvent: string, debugModeOn: boolean = true): Promise<void> {
        const debugType: string = debugModeOn ? "debug" : "run";
        const folderMode: string = folder ? "folder" : "singleFile";
        if (!folder) {
            // In case of singleFile, remove the preLaunch task.
            configuration.preLaunchTask = undefined;
        }
        try {
            // Check if the debug configuration exists in launch.json.
            await cppBuildTaskProvider.checkDebugConfigExists(configuration.name);
            try {
                await vscode.debug.startDebugging(folder, configuration.name, {noDebug: !debugModeOn});
                Telemetry.logDebuggerEvent(debuggerEvent, { "debugType": debugType, "folderMode": folderMode, "config": "launchConfig", "success": "true" });
            } catch (e) {
                Telemetry.logDebuggerEvent(debuggerEvent, { "debugType": debugType, "folderMode": folderMode, "config": "launchConfig", "success": "false" });
            }
        } catch (e) {
            try {
                await vscode.debug.startDebugging(folder, configuration, {noDebug: !debugModeOn});
                Telemetry.logDebuggerEvent(debuggerEvent, { "debugType": debugType, "folderMode": folderMode, "config": "noLaunchConfig", "success": "true" });
            } catch (e) {
                Telemetry.logDebuggerEvent(debuggerEvent, { "debugType": debugType, "folderMode": folderMode, "config": "noLaunchConfig", "success": "false" });
            }
        }
    }
}

export interface IConfigurationAssetProvider {
    getInitialConfigurations(debuggerType: DebuggerType): any;
    getConfigurationSnippets(): vscode.CompletionItem[];
}

export class ConfigurationAssetProviderFactory {
    public static getConfigurationProvider(): IConfigurationAssetProvider {
        switch (os.platform()) {
            case 'win32':
                return new WindowsConfigurationProvider();
            case 'darwin':
                return new OSXConfigurationProvider();
            case 'linux':
                return new LinuxConfigurationProvider();
            default:
                throw new Error(localize("unexpected.os", "Unexpected OS type"));
        }
    }
}

abstract class DefaultConfigurationProvider implements IConfigurationAssetProvider {
    configurations: IConfiguration[] = [];

    public getInitialConfigurations(debuggerType: DebuggerType): any {
        const configurationSnippet: IConfigurationSnippet[] = [];

        // Only launch configurations are initial configurations
        this.configurations.forEach(configuration => {
            configurationSnippet.push(configuration.GetLaunchConfiguration());
        });

        const initialConfigurations: any = configurationSnippet.filter(snippet => snippet.debuggerType === debuggerType && snippet.isInitialConfiguration)
            .map(snippet => JSON.parse(snippet.bodyText));

        // If configurations is empty, then it will only have an empty configurations array in launch.json. Users can still add snippets.
        return initialConfigurations;
    }

    public getConfigurationSnippets(): vscode.CompletionItem[] {
        const completionItems: vscode.CompletionItem[] = [];

        this.configurations.forEach(configuration => {
            completionItems.push(convertConfigurationSnippetToCompletionItem(configuration.GetLaunchConfiguration()));
            completionItems.push(convertConfigurationSnippetToCompletionItem(configuration.GetAttachConfiguration()));
        });

        return completionItems;
    }
}

class WindowsConfigurationProvider extends DefaultConfigurationProvider {
    private executable: string = "a.exe";
    private pipeProgram: string = "<" + localize("path.to.pipe.program", "full path to pipe program such as {0}", "plink.exe").replace(/\"/g, "\\\"") + ">";
    private MIMode: string = 'gdb';
    private setupCommandsBlock: string = `"setupCommands": [
    {
        "description": "${localize("enable.pretty.printing", "Enable pretty-printing for {0}", "gdb").replace(/\"/g, "\\\"")}",
        "text": "-enable-pretty-printing",
        "ignoreFailures": true
    },
    {
        "description":  "${localize("enable.intel.disassembly.flavor", "Set Disassembly Flavor to {0}", "Intel").replace(/\"/g, "\\\"")}",
        "text": "-gdb-set disassembly-flavor intel",
        "ignoreFailures": true
    }
]`;

    constructor() {
        super();
        this.configurations = [
            new MIConfigurations(this.MIMode, this.executable, this.pipeProgram, this.setupCommandsBlock),
            new PipeTransportConfigurations(this.MIMode, this.executable, this.pipeProgram, this.setupCommandsBlock),
            new WindowsConfigurations(this.MIMode, this.executable, this.pipeProgram, this.setupCommandsBlock),
            new WSLConfigurations(this.MIMode, this.executable, this.pipeProgram, this.setupCommandsBlock)
        ];
    }
}

class OSXConfigurationProvider extends DefaultConfigurationProvider {
    private MIMode: string = 'lldb';
    private executable: string = "a.out";
    private pipeProgram: string = "/usr/bin/ssh";

    constructor() {
        super();
        this.configurations = [
            new MIConfigurations(this.MIMode, this.executable, this.pipeProgram)
        ];
    }
}

class LinuxConfigurationProvider extends DefaultConfigurationProvider {
    private MIMode: string = 'gdb';
    private setupCommandsBlock: string = `"setupCommands": [
    {
        "description": "${localize("enable.pretty.printing", "Enable pretty-printing for {0}", "gdb").replace(/\"/g, "\\\"")}",
        "text": "-enable-pretty-printing",
        "ignoreFailures": true
    },
    {
        "description":  "${localize("enable.intel.disassembly.flavor", "Set Disassembly Flavor to {0}", "Intel").replace(/\"/g, "\\\"")}",
        "text": "-gdb-set disassembly-flavor intel",
        "ignoreFailures": true
    }
]`;
    private executable: string = "a.out";
    private pipeProgram: string = "/usr/bin/ssh";

    constructor() {
        super();
        this.configurations = [
            new MIConfigurations(this.MIMode, this.executable, this.pipeProgram, this.setupCommandsBlock),
            new PipeTransportConfigurations(this.MIMode, this.executable, this.pipeProgram, this.setupCommandsBlock)
        ];
    }
}

function convertConfigurationSnippetToCompletionItem(snippet: IConfigurationSnippet): vscode.CompletionItem {
    const item: vscode.CompletionItem = new vscode.CompletionItem(snippet.label, vscode.CompletionItemKind.Snippet);

    item.insertText = snippet.bodyText;

    return item;
}

export class ConfigurationSnippetProvider implements vscode.CompletionItemProvider {
    private provider: IConfigurationAssetProvider;
    private snippets: vscode.CompletionItem[];

    constructor(provider: IConfigurationAssetProvider) {
        this.provider = provider;
        this.snippets = this.provider.getConfigurationSnippets();
    }
    public resolveCompletionItem(item: vscode.CompletionItem, token: vscode.CancellationToken): Thenable<vscode.CompletionItem> {
        return Promise.resolve(item);
    }

    // This function will only provide completion items via the Add Configuration Button
    // There are two cases where the configuration array has nothing or has some items.
    // 1. If it has nothing, insert a snippet the user selected.
    // 2. If there are items, the Add Configuration button will append it to the start of the configuration array. This function inserts a comma at the end of the snippet.
    public provideCompletionItems(document: vscode.TextDocument, position: vscode.Position, token: vscode.CancellationToken, context: vscode.CompletionContext): Thenable<vscode.CompletionList> {
        let items: vscode.CompletionItem[] = this.snippets;

        const launch: any = parse(document.getText());
        // Check to see if the array is empty, so any additional inserted snippets will need commas.
        if (launch.configurations.length !== 0) {
            items = [];

            // Make a copy of each snippet since we are adding a comma to the end of the insertText.
            this.snippets.forEach((item) => items.push({...item}));

            items.map((item) => {
                item.insertText = item.insertText + ','; // Add comma
            });
        }

        return Promise.resolve(new vscode.CompletionList(items, true));
    }
}<|MERGE_RESOLUTION|>--- conflicted
+++ resolved
@@ -46,12 +46,9 @@
     return items;
 };
 
-<<<<<<< HEAD
-=======
 const findDefaultConfig = (configs: vscode.DebugConfiguration[]): vscode.DebugConfiguration[] =>
     configs.filter((config: vscode.DebugConfiguration) => (config.hasOwnProperty("isDefault") && config.isDefault));
 
->>>>>>> b93b58cb
 /*
  * Retrieves configurations from a provider and displays them in a quickpick menu to be selected.
  * Ensures that the selected configuration's preLaunchTask (if existent) is populated in the user's task.json.
@@ -87,15 +84,12 @@
         if (!editor || !util.isCppOrCFile(editor.document.uri) || configs.length <= 1) {
             return [defaultTemplateConfig];
         }
-<<<<<<< HEAD
-=======
 
         const defaultConfig: vscode.DebugConfiguration[] = findDefaultConfig(configs);
         // If there was only one config defined for the default task, choose that config, otherwise ask the user to choose.
         if (defaultConfig.length === 1) {
             return defaultConfig;
         }
->>>>>>> b93b58cb
 
         // Find the recently used task and place it at the top of quickpick list.
         let recentlyUsedConfig: vscode.DebugConfiguration | undefined;
@@ -397,11 +391,7 @@
                 }
             });
         }));
-<<<<<<< HEAD
-        configs.push(defaultConfig);
-=======
         configs.push(defaultTemplateConfig);
->>>>>>> b93b58cb
         // Get existing debug configurations from launch.json.
         if (folder) {
             const existingConfigs: vscode.DebugConfiguration[] | undefined = (await this.getLaunchConfigs(folder, type))?.map(config => ({
@@ -612,11 +602,7 @@
             configs = configs.concat(await this.provideDebugConfigurationsForType(DebuggerType.cppvsdbg, folder));
         }
 
-<<<<<<< HEAD
-        const defaultConfig: vscode.DebugConfiguration[] = configs.filter((config: vscode.DebugConfiguration) => (config.hasOwnProperty("isDefault") && config.isDefault));
-=======
         const defaultConfig: vscode.DebugConfiguration[] = findDefaultConfig(configs);
->>>>>>> b93b58cb
 
         const items: MenuItem[] = configs.map<MenuItem>(config => ({ label: config.name, configuration: config, description: config.detail, detail: config.existing }));
 
