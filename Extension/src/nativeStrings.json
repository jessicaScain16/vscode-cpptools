{
    "searching_include_path": "Searching include path...",
    "include_not_found_in_browse_path": "Include file not found in browse.path.",
    "update_browse_path": "Edit \"browse.path\" setting",
    "add_to_include_path": "Add to \"includePath\": {0}",
    "add_missing_include_path": {
        "text": "Add '{0}'",
        "hint": "{0} is C++ code to add, such as '#include <string>'"
    },
    "edit_include_path": "Edit \"includePath\" setting",
    "disable_error_squiggles": "Disable error squiggles",
    "enable_error_squiggles": "Enable all error squiggles",
    "include_errors_update_include_path_squiggles_disables": "#include errors detected. Please update your includePath. Squiggles are disabled for this translation unit ({0}).",
    "include_errors_update_include_path_intellisense_disabled": "#include errors detected. Please update your includePath. IntelliSense features for this translation unit ({0}) will be provided by the Tag Parser.",
    "include_errors_update_compile_commands_or_include_path_intellisense_disabled": "#include errors detected. Consider updating your compile_commands.json or includePath. IntelliSense features for this translation unit ({0}) will be provided by the Tag Parser.",
    "could_not_parse_compile_commands": "\"{0}\" could not be parsed. 'includePath' from c_cpp_properties.json in folder '{1}' will be used instead.",
    "could_not_find_compile_commands": "\"{0}\" could not be found. 'includePath' from c_cpp_properties.json in folder '{1}' will be used instead.",
    "file_not_found_in_path": "\"{0}\" not found in \"{1}\". 'includePath' from c_cpp_properties.json in folder '{2}' will be used for this file instead.",
    "database_reset": "The IntelliSense database was successfully reset.",
    "send_response_failed": "Failed to send response to client: {0}",
    "read_response_failed": "Failed to read response from server: {0}",
    "send_request_failed": "Failed to send request to server: {0}",
    "request_wait_error": "Unexpected error while waiting for requests: {0}",
    "errored_with": "{0} errored with: {1}",
    "file_open_failed": "Failed to open the file {0}",
    "default_query_failed": "Failed to query default include paths and defines for {0}.",
    "failed_call": "Failed calling {0}",
    "quick_info_failed": "Quick info operation failed: {0}",
    "create_intellisense_client_failed": "Failed to create IntelliSense client: {0}",
    "intellisense_spawn_failed": "Failed to spawn IntelliSense process: {0}",
    "browse_engine_update_thread_join_failed": "Error calling browse_engine_update_thread.join(): {0}",
    "already_open_different_casing": "This file ({0}) is already opened in the editor but with a different casing. IntelliSense features will be disabled on this copy of the file.",
    "intellisense_client_disconnected": "IntelliSense client has disconnected from the server - {0}",
    "formatting_failed": "Formatting failed:",
    "database_add_file_failed": "Unable to add file to database, error = {0}: {1}",
    "reset_timestamp_failed": "Failed to reset timestamp during abort, error = {0}: {1}",
    "update_timestamp_failed": "Unable to update timestamp, error = {0}: {1}",
    "finalize_updates_failed": "Unable to finalize updates for file, error = {0}: {1}",
    "not_directory_with_mode": "{0} is not a directory (st_mode={1})",
    "retrieve_fs_info_failed": "Unable to retrieve file system information for {0}. error = {1}",
    "not_directory": "{0} is not a directory",
    "file_discovery_aborted": "File discovery was aborted",
    "aborting_tag_parse": "Aborting tag parse of {0} and dependencies",
    "aborting_tag_parse_at_root": "Aborting tag parse at root",
    "unable_to_retrieve_to_reset_timestamps": "Unable to retrieve DB records to reset timestamps: error = {0}",
    "failed_to_reset_timestamps_for": "Failed to reset timestamp for {0}: error = {1}",
    "no_suitable_complier": "No suitable compiler found. Please set the \"compilerPath\" in c_cpp_properties.json.",
    "compiler_include_not_found": "Compiler include path not found: {0}",
    "intellisense_not_responding": "IntelliSense engine is not responding. Using the Tag Parser instead.",
    "tag_parser_will_be_used": "Tag Parser will be used for IntelliSense operations in: {0}",
    "error_squiggles_disabled_in": "Error squiggles will be disabled in: {0}",
    "processing_folder_nonrecursive": "Processing folder (non-recursive): {0}",
    "processing_folder_recursive": "Processing folder (recursive): {0}",
    "file_exclude": "File exclude: {0}",
    "search_exclude": "Search exclude: {0}",
    "discovery_files_processed": "Discovering files: {0} file(s) processed",
    "files_removed_from_database": "{0} file(s) removed from database",
    "parsing_files_processed": "Parsing: {0} files(s) processed",
    "shutting_down_intellisense": "Shutting down IntelliSense server: {0}",
    "resetting_intellisense": "Resetting IntelliSense server: {0}",
    "code_browsing_initialized": "Code browsing service initialized",
    "folder_will_be_indexed": "Folder: {0} will be indexed",
    "populate_include_completion_cache": "Populate include completion cache.",
    "discovering_files": "Discovering files...",
    "done_discovering_files": "Done discovering files.",
    "parsing_open_files_elipsis": "Parsing open files...",
    "done_parsing_open_files": "Done parsing open files.",
    "parsing_remaining_files": "Parsing remaining files...",
    "done_parsing_remaining_files": "Done parsing remaining files.",
    "using_configuration": "Using configuration: \"{0}\"",
    "include_path_suggestions_discovered": "{0} include path suggestion(s) discovered.",
    "checking_for_syntax_errors": "Checking for syntax errors: {0}",
    "intellisense_engine_is": "IntelliSense Engine = {0}.",
    "will_use_tag_parser_when_includes_dont_resolve": "The extension will use the Tag Parser for IntelliSense when #includes don't resolve.",
    "autocomplete_is_enabled": "Autocomplete is enabled.",
    "autocomplete_is_disabled": "Autocomplete is disabled.",
    "hover_is_enabled": "Hover is enabled.",
    "hover_is_disabled": "Hover is disabled.",
    "enhanced_colorization_is_enabled": "Enhanced Colorization is enabled.",
    "error_squiggles_disabled": "Error squiggles are disabled.",
    "error_squiggles_enabled": "Error squiggles are enabled.",
    "error_squiggles_enabled_if_all_headers_resolve": "Error squiggles are enabled if all header dependencies are resolved.",
    "replaced_placeholder_file_record": "Replaced placeholder file record",
    "tag_parsing_file": "tag parsing file: {0}",
    "tag_parsing_error": "tag parsing error (this can be ignored unless symbols can't be found):",
    "reset_timestamp_for": "Reset time stamp for {0}",
    "remove_file_failed": "Failed to remove file: {0}",
    "regex_parse_error": "Regex parse error - vscode pattern: {0}, regex: {1}, error message: {2}",
    "terminating_child_process": "terminating child process: {0}",
    "still_alive_killing": "still alive, killing...",
    "giving_up": "giving up",
    "not_exited_yet": "not exited yet. Will sleep for {0} milliseconds and try again.",
    "failed_to_spawn_process": "Failed to spawn process. Error: {0} ({1})",
    "offering_completion": "Offering completion",
    "compiler_on_machine": "Attempting to get defaults from compiler found on the machine: '{0}'",
    "unable_to_resolve_include_path": "Unable to resolve include path: {0}",
    "error_searching_for_intellisense_client": "Error searching for IntelliSense client: {0}",
    "intellisense_client_not_available_quick_info": "IntelliSense client not available, using Tag Parser for quick info.",
    "tag_parser_quick_info": "using Tag Parser for quick info",
    "closing_communication_channel": "Closing the communication channel.",
    "sending_compilation_args": "sending compilation args for {0}",
    "include_label": "include: {0}",
    "framework_label": "framework: {0}",
    "define_label": "define: {0}",
    "preinclude_label": "preinclude: {0}",
    "other_label": "other: {0}",
    "sending_count_changes_to_server": "sending {0} changes to server",
    "invalid_open_file_instance": "Invalid opened file instance. Ignoring IntelliSense message for file {0}.",
    "idle_loop_reparsing_active_document": "idle loop: reparsing the active document",
    "intellisense_client_currently_disconnected": "IntelliSense client is currently disconnected",
    "request_cancelled": "Request canceled: {0}",
    "intellisense_client_not_available_go_to_definition": "IntelliSense client not available, using Tag Parser for go to definition.",
    "error_squiggle_count": "Error squiggle count: {0}",
    "queueing_update_intellisense": "Queueing IntelliSense update for files in translation unit of: {0}",
    "formatting_document": "Formatting document: {0}",
    "formatting_input_label": "Formatting input:",
    "formatting_raw_output_label": "Formatting raw output:",
    "formatting_diff_before_cursor": "Formatting diffed output before cursor:",
    "formatting_diff_after_cursor": "Formatting diffed output after cursor:",
    "formatting_diff": "Formatting diffed output:",
    "disable_inactive_regions": "Disable inactive region colorization",
    "error_limit_exceeded": "Error limit exceeded, {0} error(s) not reported.",
    "include_errors_update_compile_commands_or_include_path_squiggles_disabled": "#include errors detected. Consider updating your compile_commands.json or includePath. Squiggles are disabled for this translation unit ({0}).",
    "cannot_reset_database": "The IntelliSense database could not be reset. To manually reset, close all VS Code instances and then delete this file: {0}",
    "formatting_failed_see_output": "Formatting failed. See the output window for details.",
    "populating_include_completion_cache": "Populating include completion cache.",
    "discovering_files_count": "Discovering files: {0}",
    "parsing_open_files": "Parsing open files",
    "tag_parser_initializing": "Tag parser initializing",
    "parsing_paused": "Workspace parsing paused",
    "parsing_files": "Parsing workspace files: {0}",
    "discovering_files_count_progress": "Discovering files: {0} / {1} ({2}%)",
    "parsing_files_progress": "Parsing workspace files: {0} / {1} ({2}%)",
    "cant_find_or_run_process": "Can't find or run process_name",
    "child_exec_failed": "Child exec failed {0}",
    "could_not_communicate_with_child_process": "Could not communicate with child process!",
    "arg_failed": "{0} failed",
    "failed_to_set_flag": "Failed to set {0} flag",
    "unable_to_create": "Unable to create {0}!",
    "failed_to_set_stdout_flag": "Failed to set stdin {0} flag",
    "failed_to_set_stdin_flag": "Failed to set stdout {0} flag",
    "failed_to_set_stderr_flag": "Failed to set stderr {0} flag",
    "unable_to_start_child_process": "Unable to start child process!",
    "timed_out_attempting_to_communicate_with_process": "Timed out attempting to communicate with process!",
    "process_failed_to_run": "Process has failed to run",
    "compiler_in_compilerpath_not_found": "Specified compiler was not found: {0}",
    "config_data_invalid": "Config data invalid, {0}",
    "cmake_executable_not_found": "CMake executable not found at {0}",
    "no_args_provider": "No args provider",
    "invalid_file_path": "Invalid file path {0}",
    "cant_create_intellisense_client_for": "Can't create IntelliSense client for {0}",
    "suffix_declaration": "declaration",
    "suffix_type_alias": "type alias",
    "fallback_to_32_bit_mode": "Compiler does not support 64-bit. Falling back to 32-bit intelliSenseMode.",
    "fallback_to_64_bit_mode": "Compiler does not support 32-bit. Falling back to 64-bit intelliSenseMode.",
    "fallback_to_32_bit_mode2": "Failed to query compiler. Falling back to 32-bit intelliSenseMode.",
    "fallback_to_64_bit_mode2": "Failed to query compiler. Falling back to 64-bit intelliSenseMode.",
    "fallback_to_no_bitness": "Failed to query compiler. Falling back to no bitness.",
    "intellisense_client_creation_aborted": "IntelliSense client creation aborted: {0}",
    "include_errors_config_provider_intellisense_disabled": "#include errors detected based on information provided by the configurationProvider setting. IntelliSense features for this translation unit ({0}) will be provided by the Tag Parser.",
    "include_errors_config_provider_squiggles_disabled": "#include errors detected based on information provided by the configurationProvider setting. Squiggles are disabled for this translation unit ({0}).",
    "preprocessor_keyword": {
        "text": "preprocessor keyword",
        "hint": "Refers to C/C++ processor keywords"
    },
    "c_keyword": "C keyword",
    "cpp_keyword": "C++ keyword",
    "overload": {
        "text": "+1 overload",
        "hint": "Refers to 'overloaded' function in C++. This is part of a description indicating there is 1 additional overload of a specified function."
    },
    "overloads": {
        "text": "+%d overloads",
        "hint": "Refers to 'overloaded' functions in C++. This is part of a description indicating there are N additional overloads of a specified function.  %d is replaced with that number."
    },
    "specialization": {
        "text": "+1 specialization",
        "hint": "Refers to a C++ template specialization. This is part of a description indicating there is 1 additional specialization of a function."
    },
    "specializations": {
        "text": "+%d specializations",
        "hint": "Refers to C++ template specializations. This is part of a description indicating there are N additional specializations of a function.  %d is replaced with that number."
    },
    "intellisense_configuration": {
        "text": "Note: IntelliSense is not fully configured. Use the 'Select IntelliSense Configuration...' command to finish configuration."
    },
    "select_intellisense_configuration": {
        "text": "Select an IntelliSense configuration to locate system headers"
    },
    "expands_to": "Expands to:",
    "attention_label": "Attention:",
    "author_label": "Author:",
    "authors_label": "Authors:",
    "bug_label": "Bug:",
    "copyright_label": "Copyright:",
    "deprecated_label": "Deprecated:",
    "date_label": "Date:",
    "details_label": "Details:",
    "exceptions_label": {
        "text": "Exceptions:",
        "hint": "This label is for describing the exceptions thrown by a function. Usage example: Exception: std::out_of_range parameter is out of range."
    },
    "invariant_label": "Invariant:",
    "file_label": "File:",
    "note_label": "Note:",
    "parameters_label": "Parameters:",
    "pre_label": "Precondition:",
    "post_label": "Postcondition:",
    "remark_label": "Remark:",
    "remarks_label": "Remarks:",
    "result_label": "Result:",
    "return_label": "Return:",
    "returns_label": {
        "text": "Returns:",
        "hint": "This label is for the return value description for a function. Usage example: 'Returns: Area of a shape.'"
    },
    "sa_label": "See also:",
    "since_label": "Since:",
    "template_parameters_label": "Template Parameters:",
    "test_label": "Test:",
    "todo_label": "TODO:",
    "version_label": "Version:",
    "warning_label": "Warning:",
    "compiler_query_command_line": "Compiler query command line: {0}",
    "c_compiler_from_compiler_path": "Attempting to get defaults from C compiler in \"compilerPath\" property: '{0}'",
    "cpp_compiler_from_compiler_path": "Attempting to get defaults from C++ compiler in \"compilerPath\" property: '{0}'",
    "c_compiler_from_compile_commands": "Attempting to get defaults from C compiler in compile_commands.json file: '{0}'",
    "cpp_compiler_from_compile_commands": "Attempting to get defaults from C++ compiler in compile_commands.json file: '{0}'",
    "c_intellisense_mode_changed": "For C source files, IntelliSenseMode was changed from \"{0}\" to \"{1}\".",
    "cpp_intellisense_mode_changed": "For C++ source files, IntelliSenseMode was changed from \"{0}\" to \"{1}\".",
    "c_std_version_changed": "For C source files, the cStandard was changed from \"{0}\" to \"{1}\".",
    "cpp_std_version_changed": "For C++ source files, the cppStandard was changed from \"{0}\" to \"{1}\".",
    "c_intellisense_mode_and_std_version_changed": "For C source files, IntelliSenseMode was changed from \"{0}\" to \"{1}\" and cStandard was changed from \"{2}\" to \"{3}\".",
    "cpp_intellisense_mode_and_std_version_changed": "For C++ source files, IntelliSenseMode was changed from \"{0}\" to \"{1}\" and cppStandard changed from \"{2}\" to \"{3}\".",
    "c_intellisense_mode_changed_with_path": "For C source files, IntelliSenseMode was changed from \"{0}\" to \"{1}\" based on compiler args and querying compilerPath: \"{2}\"",
    "cpp_intellisense_mode_changed_with_path": "For C++ source files, IntelliSenseMode was changed from \"{0}\" to \"{1}\" based on compiler args and querying compilerPath: \"{2}\"",
    "c_std_version_changed_with_path": "For C source files, the cStandard was changed from \"{0}\" to \"{1}\" based on compiler args and querying compilerPath: \"{2}\"",
    "cpp_std_version_changed_with_path": "For C++ source files, the cppStandard was changed from \"{0}\" to \"{1}\" based on compiler args and querying compilerPath: \"{2}\"",
    "c_intellisense_mode_and_std_version_changed_with_path": "For C source files, IntelliSenseMode was changed from \"{0}\" to \"{1}\" and cStandard was changed from \"{2}\" to \"{3}\" based on compiler args and querying compilerPath: \"{4}\"",
    "cpp_intellisense_mode_and_std_version_changed_with_path": "For C++ source files, IntelliSenseMode was changed from \"{0}\" to \"{1}\" and cppStandard changed from \"{2}\" to \"{3}\" based on compiler args and querying compilerPath: \"{4}\"",
    "compiler_path_changed": "Unable to resolve configuration with compilerPath \"{0}\".  Using \"{1}\" instead.",
    "compiler_path_invalid": "Unable to resolve configuration with compilerPath: \"{0}\"",
    "compiler_path_empty": "Skipping query of compiler due to explicitly empty compilerPath",
    "msvc_intellisense_specified": "MSVC intelliSenseMode specified.  Configuring for compiler cl.exe.",
    "unable_to_configure_cl_exe": "Unable to configure for compiler cl.exe.",
    "querying_compiler_default_target": "Querying compiler's default target using command line: \"{0}\" {1}",
    "compiler_default_target": "Compiler returned default target value: {0}",
    "c_querying_compiler_default_standard": "Querying compiler for default C language standard using command line: {0}",
    "cpp_querying_compiler_default_standard": "Querying compiler for default C++ language standard using command line: {0}",
    "detected_language_standard_version": "Detected language standard version: {0}",
    "unhandled_default_target_detected": "Unhandled default compiler target value detected: {0}",
    "unhandled_target_arg_detected": "Unhandled target argument value detected: {0}",
    "memory_limit_shutting_down_intellisense": "Shutting down IntelliSense server: {0}. Memory usage is {1} MB and has exceeded the {2} MB limit.",
    "failed_to_query_for_standard_version": "Failed to query compiler at path \"{0}\" for default standard versions.  Compiler querying is disabled for this compiler.",
    "unrecognized_language_standard_version": "Compiler query returned an unrecognized language standard version.  The latest supported version will be used instead.",
    "intellisense_process_crash_detected": "IntelliSense process crash detected.",
    "intellisense_feature_crash_detected": {
        "text": "IntelliSense process crash detected: {0}",
        "hint": "`{0}` will be substituted with `<feature name>`."
    },
    "return_values_label": {
        "text": "Return values:",
        "hint": "This label is for the return values description for a function. Usage example: 'Return values: 1 if key is found. 2 if input can't be read. 3 if input is empty.'"
    },
    "nvcc_compiler_not_found": "Unable to locate nvcc compiler: {0}",
    "nvcc_host_compiler_not_found": "Unable to locate nvcc host compiler: {0}",
    "invoking_nvcc": "Invoking nvcc with command line: {0}",
    "nvcc_host_compile_command_not_found": "Unable to find host compile command in output of nvcc.",
    "unable_to_locate_forced_include": "Unable to locate forced include: {0}",
    "inline_macro": {
        "text": "Inline macro",
        "hint": "'Inline' is a command and not an adjective, i.e. like 'Expand macro'."
    },
    "unable_to_access_browse_database": "Unable to access browse database. ({0})",
    "default_compiler_path_modified_explicit_intellisense_mode": "IntelliSenseMode was changed because it didn't match the detected compiler.  Consider setting \"compilerPath\" instead.  Set \"compilerPath\" to \"\" to disable detection of system includes and defines.",
    "remove_all_code_analysis_problems": "Remove all code analysis problems",
    "multiple_locations_note": "(Multiple locations)",
    "folder_tag": "Folder",
    "file_tag": "File",
    "compiler_default_language_standard_version_old": "Compiler returned default language standard version: {0}. Since this version is old, will try to use newer version {1} as default.",
    "unexpected_output_from_clang_tidy": "Unexpected output from clang-tidy: {0}. Expected: {1}.",
    "generate_doxygen_comment": "Generate Doxygen comment",
    "offer_create_declaration": {
        "text": "Create declaration of '{0}' in {1}",
        "hint": "{0} is the name of a C/C++ function, {1} is a file name."
    },
    "offer_create_definition": {
        "text": "Create definition of '{0}' in {1}",
        "hint": "{0} is the name of a C/C++ function, {1} is a file name."
    },
    "function_definition_not_found": {
        "text": "Function definition for '{0}' not found.",
        "hint": "{0} is the name of a C/C++ function."
    },
    "cm_attributes": {
        "text": "Attributes",
        "hint": "'Attributes' is a C++ specifier."
    },
    "cm_bases": {
        "text": "Bases",
        "hint": "'Bases' are a C++ class type."
    },
    "cm_classes": {
        "text": "Classes"
    },
    "cm_coclasses": {
        "text": "CoClasses"
    },
    "cm_delegates": {
        "text": "Delegates"
    },
    "cm_enums": {
        "text": "Enums"
    },
    "cm_events": {
        "text": "Events"
    },
    "cm_functions": {
        "text": "Functions"
    },
    "cm_importdirectives": {
        "text": "Import directives"
    },
    "cm_importlibstatements": {
        "text": "ImportLib statements"
    },
    "cm_importstatements": {
        "text": "Import statements"
    },
    "cm_includedirectives": {
        "text": "Include directives"
    },
    "cm_interfaces": {
        "text": "Interfaces"
    },
    "cm_libraries": {
        "text": "Libraries"
    },
    "cm_macros": {
        "text": "Macros"
    },
    "cm_maps": {
        "text": "Maps"
    },
    "cm_mapentries": {
        "text": "Map entries"
    },
    "cm_miscellaneous": {
        "text": "Miscellaneous"
    },
    "cm_namespaces": {
        "text": "Namespaces"
    },
    "cm_parameters": {
        "text": "Parameters"
    },
    "cm_properties": {
        "text": "Properties"
    },
    "cm_structs": {
        "text": "Structs"
    },
    "cm_todo_insert_return": {
        "text": "TODO: insert return statement here"
    },
    "cm_typedefs": {
        "text": "Typedefs"
    },
    "cm_unions": {
        "text": "Unions"
    },
    "cm_usingaliases": {
        "text": "Using aliases"
    },
    "cm_usingdirectives": {
        "text": "Using directives"
    },
    "cm_variables": {
        "text": "Variables"
    },
    "cm_addfunction": {
        "text": "Automatic add function"
    },
    "e_com_virtual_redundant": {
        "text": "vsCMFunctionVirtual is redundant and must not be specified when with vsCMFunctionComMethod.",
        "hint": "Do not localize 'vsCMFunctionVirtual' and 'vsCMFunctionComMethod', they are code implementation."
    },
    "e_static_com_method": {
        "text": "vsCMFunctionComMethod cannot be static.",
        "hint": "Do not localize 'vsCMFunctionComMethod', it is code implementation."
    },
    "e_invalid_ftype": {
        "text": "Invalid C/C++ file: '%s'.",
        "hint": "%s is the invalid file."
    },
    "e_fname_to_long": {
        "text": "File name too long: '%s'.",
        "hint": "%s is the file that has a long name."
    },
    "e_create_file": {
        "text": "Cannot create file '%s'.",
        "hint": "%s is the file that could not be created."
    },
    "e_access_file": {
        "text": "Cannot access directory or file '%s' for writing.",
        "hint": "%s is the directory or file that could not be accessed for writing."
    },
    "e_invalid_pathname": {
        "text": "Invalid file path: '%s'.",
        "hint": "%s is the file that has an invalid path."
    },
    "e_cm_file_not_in_project": {
        "text": "File '%s' was not found.",
        "hint": "%s is the file that was not found."
    },
    "refactor_create_declaration_definition_failed": {
        "text": "Create Declaration / Definition failed: %s",
        "hint": "The operation 'Create Declaration / Definition' on a function was not successful. %s is the error info that has a period at the end of the string."
    },
    "refactor_create_default_delete": {
        "text": "Unable to create function '%s'. Creating defaulted or deleted functions is not supported.",
        "hint": "%s is the function that could not be created."
    },
    "refactor_function_not_created": {
        "text": "Unable to create function '%s'.",
        "hint": "%s is the function that could not be created."
    },
    "refactor_ambiguous_locations": {
        "text": "Unable to find an unambiguous location for function '%s'.",
        "hint": "%s is the function for the unambiguous location."
    },
    "refactor_file_not_in_project": {
        "text": "File '%s' was not found.",
        "hint": "%s is the file that was not found."
    },
    "refactor_not_class_namespace": {
        "text": "Could not find class or namespace '%s'.",
        "hint": "%s is the class or namespace code that could not be found."
    },
    "refactor_operation_unsupported": {
        "text": "The operation is not supported for '%s'.",
        "hint": "%s is the function that is not supported for an operation that involves automatically generating code."
    },
    "unknown_error": "Unknown error.",
    "run_select_intellisense_configuration": {
        "text": "Please run the 'Select IntelliSense Configuration...' command to locate your system headers."
    },
    "offer_copy_declaration": {
        "text": "Copy declaration of '{0}'",
        "hint": "{0} is the name of a C/C++ function."
    },
    "offer_copy_definition": {
        "text": "Copy definition of '{0}'",
        "hint": "{0} is the name of a C/C++ function."
    },
    "refactor_copy_declaration_definition_failed": {
        "text": "Copying Declaration / Definition to clipboard failed: %s",
        "hint": "The operation 'Copy Declaration / Definition' on a function was not successful. %s is the error info that has a period at the end of the string."
    },
    "refactor_extract_to_function": "Extract to function",
    "refactor_extract_to_free_function": "Extract to free function",
    "refactor_extract_to_member_function_in": {
        "text": "Extract to member function in '{0}'",
        "hint": "{0} is the name of the struct or class the member function belongs to, e.g. 'class Foo'."
    },
    "refactor_extract_outsidefunc": "The selected text is not inside a function.",
    "refactor_extract_multifunc": "The selected text cannot span different functions.",
    "refactor_extract_variable": "Variable '%s' is declared in the selected region and then used below it.",
    "refactor_extract_macro": "Preprocessor macro '%s' is used below the selected region.",
    "refactor_extract_inactive": "The selected region spans an inactive preprocessor block.",
    "refactor_extract_no_il": "The selected region does not contain any code that can be extracted.",
    "refactor_extract_entirefunc": "The selected region is not entirely within the function's body.",
    "refactor_extract_errors_selection": "The selection contains IntelliSense errors.",
    "refactor_extract_reference_c_code": {
        "text": "'%s' is not declared within the selected code, but is being modified. C code cannot pass arguments by reference.",
        "hint": "%s is the name of a variable."
    },
    "refactor_extract_reference_return_c_code": "The function would have to return a value by reference. C code cannot return references.",
    "refactor_extract_xborder_jump": "Jumps between the selected code and the surrounding code are present.",
    "refactor_extract_missing_return": "In the selected code, some control paths exit without setting the return value. This is supported only for scalar, numeric, and pointer return types.",
    "expand_selection": "Expand selection (to enable 'Extract to function')",
    "file_not_found_in_path2": "\"{0}\" not found in compile_commands.json files. 'includePath' from c_cpp_properties.json in folder '{1}' will be used for this file instead.",
    "copilot_hover_link": "Generate Copilot summary",
<<<<<<< HEAD
    "browse_path_not_found": "Unable to index files from non-existent folder: {0}"
=======
    "browse_path_not_found": "Unable to index files from non-existent folder: {0}",
    "license_terms": "The C/C++ extension may be used only with Microsoft Visual Studio, Visual Studio for Mac, Visual Studio Code, Azure DevOps, Team Foundation Server, and successor Microsoft products and services to develop and test your applications."
>>>>>>> 1709999b
}<|MERGE_RESOLUTION|>--- conflicted
+++ resolved
@@ -481,10 +481,6 @@
     "expand_selection": "Expand selection (to enable 'Extract to function')",
     "file_not_found_in_path2": "\"{0}\" not found in compile_commands.json files. 'includePath' from c_cpp_properties.json in folder '{1}' will be used for this file instead.",
     "copilot_hover_link": "Generate Copilot summary",
-<<<<<<< HEAD
-    "browse_path_not_found": "Unable to index files from non-existent folder: {0}"
-=======
     "browse_path_not_found": "Unable to index files from non-existent folder: {0}",
     "license_terms": "The C/C++ extension may be used only with Microsoft Visual Studio, Visual Studio for Mac, Visual Studio Code, Azure DevOps, Team Foundation Server, and successor Microsoft products and services to develop and test your applications."
->>>>>>> 1709999b
 }