--- conflicted
+++ resolved
@@ -3002,66 +3002,6 @@
                     character: range.end.character,
                     line: range.end.line
                 }
-<<<<<<< HEAD
-            };
-            const result: CreateDeclarationOrDefinitionResult = await this.languageClient.sendRequest(CreateDeclarationOrDefinitionRequest, params);
-            // TODO: return specific errors info in result.
-            if (result.changes) {
-                const workspaceEdit: vscode.WorkspaceEdit = new vscode.WorkspaceEdit();
-                let modifiedDocument: vscode.Uri | undefined;
-                let lastEdit: vscode.TextEdit | undefined;
-                let numNewlinesFromPreviousEdits: number = 0;
-                for (const file in result.changes) {
-                    const uri: vscode.Uri = vscode.Uri.file(file);
-                    const edits: vscode.TextEdit[] = [];
-                    for (const edit of result.changes[file]) {
-                        const range: vscode.Range = makeVscodeRange(edit.range);
-                        if (lastEdit && lastEdit.range.isEqual(range)) {
-                            numNewlinesFromPreviousEdits += (lastEdit.newText.match(/\n/g) || []).length;
-                        }
-                        lastEdit = new vscode.TextEdit(range, edit.newText);
-                        edits.push(lastEdit);
-                    }
-                    workspaceEdit.set(uri, edits);
-                    modifiedDocument = uri;
-                };
-                if (modifiedDocument && lastEdit) {
-                    await vscode.workspace.applyEdit(workspaceEdit);
-                    let numNewlines: number = (lastEdit.newText.match(/\n/g) || []).length;
-
-                    // Move the cursor to the new code, accounting for \n or \n\n at the start.
-                    let startLine: number = lastEdit.range.start.line;
-                    if (lastEdit.newText.startsWith("\r\n\r\n") || lastEdit.newText.startsWith("\n\n")) {
-                        startLine += 2;
-                        numNewlines -= 2;
-                    } else if (lastEdit.newText.startsWith("\r\n") || lastEdit.newText.startsWith("\n")) {
-                        startLine += 1;
-                        numNewlines -= 1;
-                    }
-                    if (!lastEdit.newText.endsWith("\n")) {
-                        numNewlines++; // Increase the format range.
-                    }
-
-                    const selectionPosition: vscode.Position = new vscode.Position(startLine + numNewlinesFromPreviousEdits, 0);
-                    const selectionRange: vscode.Range = new vscode.Range(selectionPosition, selectionPosition);
-                    await vscode.window.showTextDocument(modifiedDocument, { selection: selectionRange });
-
-                    // Run formatRange.
-                    const formatEdits: vscode.WorkspaceEdit = new vscode.WorkspaceEdit();
-                    const formatRange: vscode.Range = new vscode.Range(selectionRange.start, new vscode.Position(selectionRange.start.line + numNewlines, 0));
-                    const settings: OtherSettings = new OtherSettings(vscode.workspace.getWorkspaceFolder(modifiedDocument)?.uri);
-                    const formatOptions: vscode.FormattingOptions = {
-                        insertSpaces: settings.editorInsertSpaces ?? true,
-                        tabSize: settings.editorTabSize ?? 4
-                    };
-                    const formatTextEdits: vscode.TextEdit[] | undefined = await vscode.commands.executeCommand<vscode.TextEdit[] | undefined>("vscode.executeFormatRangeProvider", modifiedDocument, formatRange, formatOptions);
-                    if (formatTextEdits && formatTextEdits.length > 0) {
-                        formatEdits.set(modifiedDocument, formatTextEdits);
-                    }
-                    if (formatEdits.size > 0) {
-                        await vscode.workspace.applyEdit(formatEdits);
-                    }
-=======
             }
         };
 
@@ -3098,7 +3038,6 @@
                         // re-adjust the new line of the next text edit for the VS Code applyEdit to calculate again.
                         editPositionAdjustment = (lastEdit.newText.match(/\n/g) || []).length;
                     }
->>>>>>> 20413159
                 }
                 lastEdit = new vscode.TextEdit(range, edit.newText);
                 const position: vscode.Position = new vscode.Position(edit.range.start.line - editPositionAdjustment, edit.range.start.character);
