--- conflicted
+++ resolved
@@ -1,20 +1,6 @@
 # C/C++ for Visual Studio Code Change Log
 
-<<<<<<< HEAD
-## Version 1.3.0-insiders5: April 8, 2021
-### Bug Fixes
-* Display integer values for char and unsigned char on hover instead of character symbols. [#1552](https://github.com/microsoft/vscode-cpptools/issues/1552)
-* Fix a crash (and other bugs) caused by resolving symlinks when processing recursive includes. [#7306](https://github.com/microsoft/vscode-cpptools/issues/7306)
-* Fix bug preventing successful validation and receipt of browse configurations from custom configuration providers. [PR# 7131](https://github.com/microsoft/vscode-cpptools/pull/7313)
-* Fix a potential crash on shutdown and when editing at the end of a document.
-
-## Version 1.3.0-insiders4: April 6, 2021
-### New Features
-* Add native language service binaries for ARM64 Mac. [#6595](https://github.com/microsoft/vscode-cpptools/issues/6595)
-
-=======
 ## Version 1.4.0-insiders: May 10, 2021
->>>>>>> 42fe8076
 ### Enhancements
 * Update to clang-format 12. [#6434](https://github.com/microsoft/vscode-cpptools/issues/6434)
 * Fix file:line path for $FILEPOS [#7193](https://github.com/microsoft/vscode-cpptools/issues/7193)
