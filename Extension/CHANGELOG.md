--- conflicted
+++ resolved
@@ -1,8 +1,6 @@
 # C/C++ for Visual Studio Code Changelog
 
-<<<<<<< HEAD
-=======
-## Version 1.21.1: July 15, 2024
+## Version 1.21.2: July 17, 2024
 ### Enhancements
 * Add `see` and `sa` to the `C_Cpp.doxygen.sectionTags` setting. [#12384](https://github.com/microsoft/vscode-cpptools/issues/12384)
 * Update the vcpkg header database. [PR #12430](https://github.com/microsoft/vscode-cpptools/pull/12430)
@@ -11,32 +9,27 @@
 * Various IntelliSense engine updates/fixes.
 
 ### Bug Fixes
+* Stop logging file watch events for excluded files. [#11455](https://github.com/microsoft/vscode-cpptools/issues/11455)
 * Fix a crash if the Ryzen 3000 doesn't have updated drivers. [#12201](https://github.com/microsoft/vscode-cpptools/issues/12201)
+* Fix handling of `-isystem` and `-iquote` for IntelliSense configuration. [#12207](https://github.com/microsoft/vscode-cpptools/issues/12207)
+* Fix doxygen comment generation when `/**` comments are used. [#12249](https://github.com/microsoft/vscode-cpptools/issues/12249)
+* Fix a code analysis crash on Linux if the message is too long. [#12285](https://github.com/microsoft/vscode-cpptools/issues/12285)
 * Fix relative paths in `compile_commands.json` to be relative to the `compile_commands.json`'s directory. [#12290](https://github.com/microsoft/vscode-cpptools/issues/12290)
 * Fix a tag parser performance regression. [#12292](https://github.com/microsoft/vscode-cpptools/issues/12292)
+* Fix a regression with cl.exe system include path detection. [#12293](https://github.com/microsoft/vscode-cpptools/issues/12293)
 * Fix code analysis, find all references, and rename from getting the wrong configuration for non-open files on the first run when using a configuration provider. [#12313](https://github.com/microsoft/vscode-cpptools/issues/12313)
-* Fix potential crashes. [#12354](https://github.com/microsoft/vscode-cpptools/issues/12354)
+* Fix handling of doxygen comment blocks with `*//*` in them. [#12316](https://github.com/microsoft/vscode-cpptools/issues/12316)
+* Fix a crash during IntelliSense process shutdown. [#12354](https://github.com/microsoft/vscode-cpptools/issues/12354)
 * Fix the language status not showing it's busy while the tag parser is initializing. [#12403](https://github.com/microsoft/vscode-cpptools/issues/12403)
 * Fix the vcpkg code action not appearing for missing headers available via vcpkg. [#12413](https://github.com/microsoft/vscode-cpptools/issues/12413)
 * Fix custom configurations sometimes not getting used. [PR #12427](https://github.com/microsoft/vscode-cpptools/pull/12427)
 * Fix a code analysis error when using gcc 14. [#12428](https://github.com/microsoft/vscode-cpptools/issues/12428)
 * Fix a cause of colorization, inactive regions, and inlay hints getting cleared when an update is pending.
+* Update the default clang/gcc versions used for IntelliSense if an unknown version is found.
 * Fix a cause of semantic tokens transiently being placed in the wrong location.
+* Update clang-format and clang-tidy from 18.1.2 to 18.1.7 (for the bug fixes).
 * Fix a potential deadlock when configured using compile commands.
 
-## Version 1.21.0: June 17, 2024
-### Bug Fixes
-* Stop logging file watch events for excluded files. [#11455](https://github.com/microsoft/vscode-cpptools/issues/11455)
-* Fix handling of `-isystem` and `-iquote` for IntelliSense configuration. [#12207](https://github.com/microsoft/vscode-cpptools/issues/12207)
-* Fix doxygen comment generation when `/**` comments are used. [#12249](https://github.com/microsoft/vscode-cpptools/issues/12249)
-* Fix a code analysis crash on Linux if the message is too long. [#12285](https://github.com/microsoft/vscode-cpptools/issues/12285)
-* Fix a regression with cl.exe system include path detection. [#12293](https://github.com/microsoft/vscode-cpptools/issues/12293)
-* Fix handling of doxygen comment blocks with `*//*` in them. [#12316](https://github.com/microsoft/vscode-cpptools/issues/12316)
-* Fix a crash during IntelliSense process shutdown. [#12354](https://github.com/microsoft/vscode-cpptools/issues/12354)
-* Update the default clang/gcc versions used for IntelliSense if an unknown version is found.
-* Update clang-format and clang-tidy from 18.1.2 to 18.1.7 (for the bug fixes).
-
->>>>>>> 6fc05290
 ## Version 1.20.5: May 6, 2024
 ### Enhancements
 * Add support for C++ modules IFC version 0.43. [#10843](https://github.com/microsoft/vscode-cpptools/issues/10843)
