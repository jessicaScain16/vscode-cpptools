/* --------------------------------------------------------------------------------------------
 * Copyright (c) Microsoft Corporation. All Rights Reserved.
 * See 'LICENSE' in the project root for license information.
 * ------------------------------------------------------------------------------------------ */
'use strict';

import * as fs from 'fs';
// Node.js 18 fetch isn't available until VS 1.82.
import fetch from 'node-fetch';
import * as StreamZip from 'node-stream-zip';
import * as os from 'os';
import * as path from 'path';
import * as vscode from 'vscode';
import { Range } from 'vscode-languageclient';
import * as nls from 'vscode-nls';
import { TargetPopulation } from 'vscode-tas-client';
import * as which from 'which';
import { logAndReturn } from '../Utility/Async/returns';
import * as util from '../common';
import { getCrashCallStacksChannel } from '../logger';
import { PlatformInformation } from '../platform';
import * as telemetry from '../telemetry';
import { Client, DefaultClient, DoxygenCodeActionCommandArguments, openFileVersions } from './client';
import { ClientCollection } from './clientCollection';
import { CodeActionDiagnosticInfo, CodeAnalysisDiagnosticIdentifiersAndUri, codeAnalysisAllFixes, codeAnalysisCodeToFixes, codeAnalysisFileToCodeActions } from './codeAnalysis';
import { CppBuildTaskProvider } from './cppBuildTaskProvider';
import { getCustomConfigProviders } from './customProviders';
import { getLanguageConfig } from './languageConfig';
import { PersistentState } from './persistentState';
import { NodeType, TreeNode } from './referencesModel';
import { CppSettings } from './settings';
import { LanguageStatusUI, getUI } from './ui';
import { makeLspRange, rangeEquals, showInstallCompilerWalkthrough } from './utils';

nls.config({ messageFormat: nls.MessageFormat.bundle, bundleFormat: nls.BundleFormat.standalone })();
const localize: nls.LocalizeFunc = nls.loadMessageBundle();
export const CppSourceStr: string = "C/C++";
export const configPrefix: string = "C/C++: ";

let prevMacCrashFile: string;
let prevCppCrashFile: string;
let prevCppCrashCallStackData: string = "";
export let clients: ClientCollection;
let activeDocument: vscode.TextDocument | undefined;
let ui: LanguageStatusUI;
const disposables: vscode.Disposable[] = [];
const commandDisposables: vscode.Disposable[] = [];
let languageConfigurations: vscode.Disposable[] = [];
let intervalTimer: NodeJS.Timeout;
let codeActionProvider: vscode.Disposable;
export const intelliSenseDisabledError: string = "Do not activate the extension when IntelliSense is disabled.";

type VcpkgDatabase = Record<string, string[]>; // Stored as <header file entry> -> [<port name>]
let vcpkgDbPromise: Promise<VcpkgDatabase>;
async function initVcpkgDatabase(): Promise<VcpkgDatabase> {
    const database: VcpkgDatabase = {};
    try {
        const zip = new StreamZip.async({ file: util.getExtensionFilePath('VCPkgHeadersDatabase.zip') });
        try {
            const data = await zip.entryData('VCPkgHeadersDatabase.txt');
            const lines = data.toString().split('\n');
            lines.forEach(line => {
                const portFilePair: string[] = line.split(':');
                if (portFilePair.length !== 2) {
                    return;
                }

                const portName: string = portFilePair[0];
                const relativeHeader: string = portFilePair[1].trimEnd();

                if (!database[relativeHeader]) {
                    database[relativeHeader] = [];
                }

                database[relativeHeader].push(portName);
            });
        } catch {
            console.log("Unable to parse vcpkg database file.");
        }
        await zip.close();
    } catch {
        console.log("Unable to open vcpkg database file.");
    }
    return database;
}

function getVcpkgHelpAction(): vscode.CodeAction {
    const dummy: any[] = [{}]; // To distinguish between entry from CodeActions and the command palette
    return {
        command: { title: 'vcpkgOnlineHelpSuggested', command: 'C_Cpp.VcpkgOnlineHelpSuggested', arguments: dummy },
        title: localize("learn.how.to.install.a.library", "Learn how to install a library for this header with vcpkg"),
        kind: vscode.CodeActionKind.QuickFix
    };
}

function getVcpkgClipboardInstallAction(port: string): vscode.CodeAction {
    return {
        command: { title: 'vcpkgClipboardInstallSuggested', command: 'C_Cpp.VcpkgClipboardInstallSuggested', arguments: [[port]] },
        title: localize("copy.vcpkg.command", "Copy vcpkg command to install '{0}' to the clipboard", port),
        kind: vscode.CodeActionKind.QuickFix
    };
}

async function lookupIncludeInVcpkg(document: vscode.TextDocument, line: number): Promise<string[]> {
    const matches: RegExpMatchArray | null = document.lineAt(line).text.match(/#include\s*[<"](?<includeFile>[^>"]*)[>"]/);
    if (!matches || !matches.length || !matches.groups) {
        return [];
    }
    const missingHeader: string = matches.groups.includeFile.replace(/\//g, '\\');

    let portsWithHeader: string[] | undefined;
    const vcpkgDb: VcpkgDatabase = await vcpkgDbPromise;
    if (vcpkgDb) {
        portsWithHeader = vcpkgDb[missingHeader];
    }
    return portsWithHeader ? portsWithHeader : [];
}

function isMissingIncludeDiagnostic(diagnostic: vscode.Diagnostic): boolean {
    const missingIncludeCode: number = 1696;
    if (diagnostic.code === null || diagnostic.code === undefined || !diagnostic.source) {
        return false;
    }
    return diagnostic.code === missingIncludeCode && diagnostic.source === 'C/C++';
}

function sendActivationTelemetry(): void {
    const activateEvent: Record<string, string> = {};
    // Don't log telemetry for machineId if it's a special value used by the dev host: someValue.machineid
    if (vscode.env.machineId !== "someValue.machineId") {
        const machineIdPersistentState: PersistentState<string | undefined> = new PersistentState<string | undefined>("CPP.machineId", undefined);
        if (!machineIdPersistentState.Value) {
            activateEvent.newMachineId = vscode.env.machineId;
        } else if (machineIdPersistentState.Value !== vscode.env.machineId) {
            activateEvent.newMachineId = vscode.env.machineId;
            activateEvent.oldMachineId = machineIdPersistentState.Value;
        }
        machineIdPersistentState.Value = vscode.env.machineId;
    }
    if (vscode.env.uiKind === vscode.UIKind.Web) {
        activateEvent.WebUI = "1";
    }
    telemetry.logLanguageServerEvent("Activate", activateEvent);
}

/**
 * activate: set up the extension for language services
 */
export async function activate(): Promise<void> {
    sendActivationTelemetry();
    const checkForConflictingExtensions: PersistentState<boolean> = new PersistentState<boolean>("CPP." + util.packageJson.version + ".checkForConflictingExtensions", true);
    if (checkForConflictingExtensions.Value) {
        checkForConflictingExtensions.Value = false;
        const clangCommandAdapterActive: boolean = vscode.extensions.all.some((extension: vscode.Extension<any>): boolean =>
            extension.isActive && extension.id === "mitaki28.vscode-clang");
        if (clangCommandAdapterActive) {
            telemetry.logLanguageServerEvent("conflictingExtension");
        }
    }

    clients = new ClientCollection();
    ui = getUI();

    // There may have already been registered CustomConfigurationProviders.
    // Request for configurations from those providers.
    clients.forEach(client => {
        getCustomConfigProviders().forEach(provider => void client.onRegisterCustomConfigurationProvider(provider));
    });

    disposables.push(vscode.workspace.onDidChangeConfiguration(onDidChangeSettings));
    disposables.push(vscode.window.onDidChangeTextEditorVisibleRanges((e) => clients.ActiveClient.enqueue(async () => onDidChangeTextEditorVisibleRanges(e))));
    disposables.push(vscode.window.onDidChangeActiveTextEditor((e) => clients.ActiveClient.enqueue(async () => onDidChangeActiveTextEditor(e))));
    ui.didChangeActiveEditor(); // Handle already active documents (for non-cpp files that we don't register didOpen).
    disposables.push(vscode.window.onDidChangeTextEditorSelection((e) => clients.ActiveClient.enqueue(async () => onDidChangeTextEditorSelection(e))));
    disposables.push(vscode.window.onDidChangeVisibleTextEditors((e) => clients.ActiveClient.enqueue(async () => onDidChangeVisibleTextEditors(e))));

    updateLanguageConfigurations();

    reportMacCrashes();

    vcpkgDbPromise = initVcpkgDatabase();

    void clients.ActiveClient.ready.then(() => intervalTimer = global.setInterval(onInterval, 2500));

    registerCommands(true);

    vscode.tasks.onDidStartTask(() => getActiveClient().PauseCodeAnalysis());

    vscode.tasks.onDidEndTask(event => {
        getActiveClient().ResumeCodeAnalysis();
        if (event.execution.task.definition.type === CppBuildTaskProvider.CppBuildScriptType
            || event.execution.task.name.startsWith(configPrefix)) {
            if (event.execution.task.scope !== vscode.TaskScope.Global && event.execution.task.scope !== vscode.TaskScope.Workspace) {
                const folder: vscode.WorkspaceFolder | undefined = event.execution.task.scope;
                if (folder) {
                    const settings: CppSettings = new CppSettings(folder.uri);
                    if (settings.codeAnalysisRunOnBuild && settings.clangTidyEnabled) {
                        void clients.getClientFor(folder.uri).handleRunCodeAnalysisOnAllFiles().catch(logAndReturn.undefined);
                    }
                    return;
                }
            }
            const settings: CppSettings = new CppSettings();
            if (settings.codeAnalysisRunOnBuild && settings.clangTidyEnabled) {
                void clients.ActiveClient.handleRunCodeAnalysisOnAllFiles().catch(logAndReturn.undefined);
            }
        }
    });

    const selector: vscode.DocumentSelector = [
        { scheme: 'file', language: 'c' },
        { scheme: 'file', language: 'cpp' },
        { scheme: 'file', language: 'cuda-cpp' }
    ];
    codeActionProvider = vscode.languages.registerCodeActionsProvider(selector, {
        provideCodeActions: async (document: vscode.TextDocument, range: vscode.Range, context: vscode.CodeActionContext): Promise<vscode.CodeAction[]> => {

            if (!await clients.ActiveClient.getVcpkgEnabled()) {
                return [];
            }

            // Generate vcpkg install/help commands if the incoming doc/range is a missing include error
            if (!context.diagnostics.some(isMissingIncludeDiagnostic)) {
                return [];
            }

            const ports: string[] = await lookupIncludeInVcpkg(document, range.start.line);
            if (ports.length <= 0) {
                return [];
            }

            telemetry.logLanguageServerEvent('codeActionsProvided', { "source": "vcpkg" });

            if (!await clients.ActiveClient.getVcpkgInstalled()) {
                return [getVcpkgHelpAction()];
            }

            const actions: vscode.CodeAction[] = ports.map<vscode.CodeAction>(getVcpkgClipboardInstallAction);
            return actions;
        }
    });

    await vscode.commands.executeCommand('setContext', 'cpptools.msvcEnvironmentFound', util.hasMsvcEnvironment());

    // Log cold start.
    const activeEditor: vscode.TextEditor | undefined = vscode.window.activeTextEditor;
    if (activeEditor) {
        clients.timeTelemetryCollector.setFirstFile(activeEditor.document.uri);
        activeDocument = activeEditor.document;
    }
}

export function updateLanguageConfigurations(): void {
    languageConfigurations.forEach(d => d.dispose());
    languageConfigurations = [];

    languageConfigurations.push(vscode.languages.setLanguageConfiguration('c', getLanguageConfig('c')));
    languageConfigurations.push(vscode.languages.setLanguageConfiguration('cpp', getLanguageConfig('cpp')));
    languageConfigurations.push(vscode.languages.setLanguageConfiguration('cuda-cpp', getLanguageConfig('cuda-cpp')));
}

/**
 * workspace events
 */
async function onDidChangeSettings(event: vscode.ConfigurationChangeEvent): Promise<void> {
    const client: Client = clients.getDefaultClient();
    if (client instanceof DefaultClient) {
        const defaultClient: DefaultClient = client as DefaultClient;
        const changedDefaultClientSettings: Record<string, string> = await defaultClient.onDidChangeSettings(event);
        clients.forEach(client => {
            if (client !== defaultClient) {
                void client.onDidChangeSettings(event).catch(logAndReturn.undefined);
            }
        });
        const newUpdateChannel: string = changedDefaultClientSettings.updateChannel;
        if (newUpdateChannel || event.affectsConfiguration("extensions.autoUpdate")) {
            UpdateInsidersAccess();
        }
    }
}

let noActiveEditorTimeout: NodeJS.Timeout | undefined;

async function onDidChangeTextEditorVisibleRanges(event: vscode.TextEditorVisibleRangesChangeEvent): Promise<void> {
    if (util.isCpp(event.textEditor.document)) {
        await clients.getDefaultClient().onDidChangeTextEditorVisibleRanges(event.textEditor.document.uri);
    }
}

function onDidChangeActiveTextEditor(editor?: vscode.TextEditor): void {
    /* need to notify the affected client(s) */
    console.assert(clients !== undefined, "client should be available before active editor is changed");
    if (clients === undefined) {
        return;
    }

    if (noActiveEditorTimeout) {
        clearTimeout(noActiveEditorTimeout);
        noActiveEditorTimeout = undefined;
    }
    if (!editor) {
        // When switching between documents, VS Code is setting the active editor to undefined
        // temporarily, so this prevents the C++-related status bar items from flickering off/on.
        noActiveEditorTimeout = setTimeout(() => {
            activeDocument = undefined;
            ui.didChangeActiveEditor();
            noActiveEditorTimeout = undefined;
        }, 100);
        void clients.didChangeActiveEditor(undefined).catch(logAndReturn.undefined);
    } else {
        ui.didChangeActiveEditor();
        if (util.isCppOrRelated(editor.document)) {
            if (util.isCpp(editor.document)) {
                activeDocument = editor.document;
                void clients.didChangeActiveEditor(editor).catch(logAndReturn.undefined);
            } else {
                activeDocument = undefined;
                void clients.didChangeActiveEditor(undefined).catch(logAndReturn.undefined);
            }
            //clients.ActiveClient.selectionChanged(makeLspRange(editor.selection));
        } else {
            activeDocument = undefined;
        }
    }
}

function onDidChangeTextEditorSelection(event: vscode.TextEditorSelectionChangeEvent): void {
    if (!util.isCpp(event.textEditor.document)) {
        return;
    }
    clients.ActiveClient.selectionChanged(makeLspRange(event.selections[0]));
}

async function onDidChangeVisibleTextEditors(editors: readonly vscode.TextEditor[]): Promise<void> {
    const cppEditors: vscode.TextEditor[] = editors.filter(e => util.isCpp(e.document));
    await clients.getDefaultClient().onDidChangeVisibleTextEditors(cppEditors);
}

function onInterval(): void {
    // TODO: do we need to pump messages to all clients? depends on what we do with the icons, I suppose.
    clients.ActiveClient.onInterval();
}

/**
 * registered commands
 */
export function registerCommands(enabled: boolean): void {
    commandDisposables.forEach(d => d.dispose());
    commandDisposables.length = 0;
    commandDisposables.push(vscode.commands.registerCommand('C_Cpp.SwitchHeaderSource', enabled ? onSwitchHeaderSource : onDisabledCommand));
    commandDisposables.push(vscode.commands.registerCommand('C_Cpp.ResetDatabase', enabled ? onResetDatabase : onDisabledCommand));
    commandDisposables.push(vscode.commands.registerCommand('C_Cpp.SelectIntelliSenseConfiguration', enabled ? selectIntelliSenseConfiguration : onDisabledCommand));
    commandDisposables.push(vscode.commands.registerCommand('C_Cpp.InstallCompiler', enabled ? installCompiler : onDisabledCommand));
    commandDisposables.push(vscode.commands.registerCommand('C_Cpp.ConfigurationSelect', enabled ? onSelectConfiguration : onDisabledCommand));
    commandDisposables.push(vscode.commands.registerCommand('C_Cpp.ConfigurationProviderSelect', enabled ? onSelectConfigurationProvider : onDisabledCommand));
    commandDisposables.push(vscode.commands.registerCommand('C_Cpp.ConfigurationEditJSON', enabled ? onEditConfigurationJSON : onDisabledCommand));
    commandDisposables.push(vscode.commands.registerCommand('C_Cpp.ConfigurationEditUI', enabled ? onEditConfigurationUI : onDisabledCommand));
    commandDisposables.push(vscode.commands.registerCommand('C_Cpp.ConfigurationEdit', enabled ? onEditConfiguration : onDisabledCommand));
    commandDisposables.push(vscode.commands.registerCommand('C_Cpp.AddToIncludePath', enabled ? onAddToIncludePath : onDisabledCommand));
    commandDisposables.push(vscode.commands.registerCommand('C_Cpp.EnableErrorSquiggles', enabled ? onEnableSquiggles : onDisabledCommand));
    commandDisposables.push(vscode.commands.registerCommand('C_Cpp.DisableErrorSquiggles', enabled ? onDisableSquiggles : onDisabledCommand));
    commandDisposables.push(vscode.commands.registerCommand('C_Cpp.ToggleIncludeFallback', enabled ? onToggleIncludeFallback : onDisabledCommand));
    commandDisposables.push(vscode.commands.registerCommand('C_Cpp.ToggleDimInactiveRegions', enabled ? onToggleDimInactiveRegions : onDisabledCommand));
    commandDisposables.push(vscode.commands.registerCommand('C_Cpp.PauseParsing', enabled ? onPauseParsing : onDisabledCommand));
    commandDisposables.push(vscode.commands.registerCommand('C_Cpp.ResumeParsing', enabled ? onResumeParsing : onDisabledCommand));
    commandDisposables.push(vscode.commands.registerCommand('C_Cpp.PauseCodeAnalysis', enabled ? onPauseCodeAnalysis : onDisabledCommand));
    commandDisposables.push(vscode.commands.registerCommand('C_Cpp.ResumeCodeAnalysis', enabled ? onResumeCodeAnalysis : onDisabledCommand));
    commandDisposables.push(vscode.commands.registerCommand('C_Cpp.CancelCodeAnalysis', enabled ? onCancelCodeAnalysis : onDisabledCommand));
    commandDisposables.push(vscode.commands.registerCommand('C_Cpp.ShowActiveCodeAnalysisCommands', enabled ? onShowActiveCodeAnalysisCommands : onDisabledCommand));
    commandDisposables.push(vscode.commands.registerCommand('C_Cpp.ShowIdleCodeAnalysisCommands', enabled ? onShowIdleCodeAnalysisCommands : onDisabledCommand));
    commandDisposables.push(vscode.commands.registerCommand('C_Cpp.ShowReferencesProgress', enabled ? onShowReferencesProgress : onDisabledCommand));
    commandDisposables.push(vscode.commands.registerCommand('C_Cpp.TakeSurvey', enabled ? onTakeSurvey : onDisabledCommand));
    commandDisposables.push(vscode.commands.registerCommand('C_Cpp.LogDiagnostics', enabled ? onLogDiagnostics : onDisabledCommand));
    commandDisposables.push(vscode.commands.registerCommand('C_Cpp.RescanWorkspace', enabled ? onRescanWorkspace : onDisabledCommand));
    commandDisposables.push(vscode.commands.registerCommand('C_Cpp.ShowReferenceItem', enabled ? onShowRefCommand : onDisabledCommand));
    commandDisposables.push(vscode.commands.registerCommand('C_Cpp.referencesViewGroupByType', enabled ? onToggleRefGroupView : onDisabledCommand));
    commandDisposables.push(vscode.commands.registerCommand('C_Cpp.referencesViewUngroupByType', enabled ? onToggleRefGroupView : onDisabledCommand));
    commandDisposables.push(vscode.commands.registerCommand('C_Cpp.VcpkgClipboardInstallSuggested', enabled ? onVcpkgClipboardInstallSuggested : onDisabledCommand));
    commandDisposables.push(vscode.commands.registerCommand('C_Cpp.VcpkgOnlineHelpSuggested', enabled ? onVcpkgOnlineHelpSuggested : onDisabledCommand));
    commandDisposables.push(vscode.commands.registerCommand('C_Cpp.GenerateEditorConfig', enabled ? onGenerateEditorConfig : onDisabledCommand));
    commandDisposables.push(vscode.commands.registerCommand('C_Cpp.GoToNextDirectiveInGroup', enabled ? onGoToNextDirectiveInGroup : onDisabledCommand));
    commandDisposables.push(vscode.commands.registerCommand('C_Cpp.GoToPrevDirectiveInGroup', enabled ? onGoToPrevDirectiveInGroup : onDisabledCommand));
    commandDisposables.push(vscode.commands.registerCommand('C_Cpp.RunCodeAnalysisOnActiveFile', enabled ? onRunCodeAnalysisOnActiveFile : onDisabledCommand));
    commandDisposables.push(vscode.commands.registerCommand('C_Cpp.RunCodeAnalysisOnOpenFiles', enabled ? onRunCodeAnalysisOnOpenFiles : onDisabledCommand));
    commandDisposables.push(vscode.commands.registerCommand('C_Cpp.RunCodeAnalysisOnAllFiles', enabled ? onRunCodeAnalysisOnAllFiles : onDisabledCommand));
    commandDisposables.push(vscode.commands.registerCommand('C_Cpp.RemoveCodeAnalysisProblems', enabled ? onRemoveCodeAnalysisProblems : onDisabledCommand));
    commandDisposables.push(vscode.commands.registerCommand('C_Cpp.RemoveAllCodeAnalysisProblems', enabled ? onRemoveAllCodeAnalysisProblems : onDisabledCommand));
    commandDisposables.push(vscode.commands.registerCommand('C_Cpp.FixThisCodeAnalysisProblem', enabled ? onFixThisCodeAnalysisProblem : onDisabledCommand));
    commandDisposables.push(vscode.commands.registerCommand('C_Cpp.FixAllTypeCodeAnalysisProblems', enabled ? onFixAllTypeCodeAnalysisProblems : onDisabledCommand));
    commandDisposables.push(vscode.commands.registerCommand('C_Cpp.FixAllCodeAnalysisProblems', enabled ? onFixAllCodeAnalysisProblems : onDisabledCommand));
    commandDisposables.push(vscode.commands.registerCommand('C_Cpp.DisableAllTypeCodeAnalysisProblems', enabled ? onDisableAllTypeCodeAnalysisProblems : onDisabledCommand));
    commandDisposables.push(vscode.commands.registerCommand('C_Cpp.ShowCodeAnalysisDocumentation', enabled ? (uri) => vscode.env.openExternal(uri) : onDisabledCommand));
    commandDisposables.push(vscode.commands.registerCommand('cpptools.activeConfigName', enabled ? onGetActiveConfigName : onDisabledCommand));
    commandDisposables.push(vscode.commands.registerCommand('cpptools.activeConfigCustomVariable', enabled ? onGetActiveConfigCustomVariable : onDisabledCommand));
    commandDisposables.push(vscode.commands.registerCommand('cpptools.setActiveConfigName', enabled ? onSetActiveConfigName : onDisabledCommand));
    commandDisposables.push(vscode.commands.registerCommand('C_Cpp.RestartIntelliSenseForFile', enabled ? onRestartIntelliSenseForFile : onDisabledCommand));
    commandDisposables.push(vscode.commands.registerCommand('C_Cpp.GenerateDoxygenComment', enabled ? onGenerateDoxygenComment : onDisabledCommand));
    commandDisposables.push(vscode.commands.registerCommand('C_Cpp.CreateDeclarationOrDefinition', enabled ? onCreateDeclarationOrDefinition : onDisabledCommand));
    commandDisposables.push(vscode.commands.registerCommand('C_Cpp.CopyDeclarationOrDefinition', enabled ? onCopyDeclarationOrDefinition : onDisabledCommand));
    commandDisposables.push(vscode.commands.registerCommand('C_Cpp.RescanCompilers', enabled ? onRescanCompilers : onDisabledCommand));
    commandDisposables.push(vscode.commands.registerCommand('C_Cpp.AddMissingInclude', enabled ? onAddMissingInclude : onDisabledCommand));
    commandDisposables.push(vscode.commands.registerCommand('C_Cpp.ExtractToFunction', enabled ? () => onExtractToFunction(false, false) : onDisabledCommand));
    commandDisposables.push(vscode.commands.registerCommand('C_Cpp.ExtractToFreeFunction', enabled ? () => onExtractToFunction(true, false) : onDisabledCommand));
    commandDisposables.push(vscode.commands.registerCommand('C_Cpp.ExtractToMemberFunction', enabled ? () => onExtractToFunction(false, true) : onDisabledCommand));
    commandDisposables.push(vscode.commands.registerCommand('C_Cpp.ExpandSelection', enabled ? (r: Range) => onExpandSelection(r) : onDisabledCommand));
    commandDisposables.push(vscode.commands.registerCommand('C_Cpp.getIncludes', enabled ? (maxDepth: number) => getIncludes(maxDepth) : () => Promise.resolve()));
}

function onDisabledCommand() {
    const message: string = localize(
        {
            key: "on.disabled.command",
            comment: [
                "Markdown text between `` should not be translated or localized (they represent literal text) and the capitalization, spacing, and punctuation (including the ``) should not be altered."
            ]
        },
        "IntelliSense-related commands cannot be executed when `C_Cpp.intelliSenseEngine` is set to `disabled`.");
    return vscode.window.showWarningMessage(message);
}

async function onRestartIntelliSenseForFile() {
    const activeEditor: vscode.TextEditor | undefined = vscode.window.activeTextEditor;
    if (!activeEditor || !util.isCpp(activeEditor.document)) {
        return;
    }
    return clients.ActiveClient.restartIntelliSenseForFile(activeEditor.document);
}

async function onSwitchHeaderSource(): Promise<void> {
    const activeEditor: vscode.TextEditor | undefined = vscode.window.activeTextEditor;
    if (!activeEditor || !util.isCpp(activeEditor.document)) {
        return;
    }

    let rootUri: vscode.Uri | undefined = clients.ActiveClient.RootUri;
    const fileName: string = activeEditor.document.fileName;

    if (!rootUri) {
        rootUri = vscode.Uri.file(path.dirname(fileName)); // When switching without a folder open.
    }

    let targetFileName: string = await clients.ActiveClient.requestSwitchHeaderSource(rootUri, fileName);
    // If the targetFileName has a path that is a symlink target of a workspace folder,
    // then replace the RootRealPath with the RootPath (the symlink path).
    let targetFileNameReplaced: boolean = false;
    clients.forEach(client => {
        if (!targetFileNameReplaced && client.RootRealPath && client.RootPath !== client.RootRealPath
            && targetFileName.startsWith(client.RootRealPath)) {
            targetFileName = client.RootPath + targetFileName.substring(client.RootRealPath.length);
            targetFileNameReplaced = true;
        }
    });
    const document: vscode.TextDocument = await vscode.workspace.openTextDocument(targetFileName);
    const workbenchConfig: vscode.WorkspaceConfiguration = vscode.workspace.getConfiguration("workbench");
    let foundEditor: boolean = false;
    if (workbenchConfig.get("editor.revealIfOpen")) {
        // If the document is already visible in another column, open it there.
        vscode.window.visibleTextEditors.forEach(editor => {
            if (editor.document === document && !foundEditor) {
                foundEditor = true;
                void vscode.window.showTextDocument(document, editor.viewColumn).then(undefined, logAndReturn.undefined);
            }
        });
    }

    if (!foundEditor) {
        void vscode.window.showTextDocument(document).then(undefined, logAndReturn.undefined);
    }
}

/**
 * Allow the user to select a workspace when multiple workspaces exist and get the corresponding Client back.
 * The resulting client is used to handle some command that was previously invoked.
 */
async function selectClient(): Promise<Client> {
    if (clients.Count === 1) {
        return clients.ActiveClient;
    } else {
        const key: string | undefined = await ui.showWorkspaces(clients.Names);
        if (key !== undefined && key !== "") {
            const client: Client | undefined = clients.get(key);
            if (client) {
                return client;
            } else {
                console.assert("client not found");
            }
        }
        throw new Error(localize("client.not.found", "client not found"));
    }
}

async function onResetDatabase(): Promise<void> {
    await clients.ActiveClient.ready;
    clients.ActiveClient.resetDatabase();
}

async function onRescanCompilers(sender?: any): Promise<void> {
    await clients.ActiveClient.ready;
    return clients.ActiveClient.rescanCompilers(sender);
}

async function onAddMissingInclude(): Promise<void> {
    telemetry.logLanguageServerEvent('AddMissingInclude');
}

async function selectIntelliSenseConfiguration(sender?: any): Promise<void> {
    await clients.ActiveClient.ready;
    return clients.ActiveClient.promptSelectIntelliSenseConfiguration(sender);
}

async function installCompiler(sender?: any): Promise<void> {
    const telemetryProperties = { sender: util.getSenderType(sender), platform: os.platform(), ranCommand: 'false' };
    const ok = localize('ok', 'OK');
    switch (os.platform()) {
        case "win32":
            showInstallCompilerWalkthrough();
            break;
        case "darwin": {
            const title = localize('install.compiler.mac.title', 'The clang compiler will now be installed');
            const detail = localize('install.compiler.mac.detail', 'You may be prompted to type your password in the VS Code terminal window to authorize the installation.');
            const response = await vscode.window.showInformationMessage(title, { modal: true, detail }, ok);
            if (response === ok) {
                const terminal = vscode.window.createTerminal('Install C++ Compiler');
                terminal.sendText('sudo xcode-select --install');
                terminal.show();
                telemetryProperties.ranCommand = 'true';
            }
            break;
        }
        default: {
            const info = await PlatformInformation.GetPlatformInformation();
            const installCommand = (() => {
                switch (info.distribution?.name) {
                    case 'ubuntu':
                    case 'linuxmint':
                    case 'debian': {
                        return 'sudo sh -c \'apt update ; apt install -y build-essential\'';
                    }
                    case 'centos':
                    case 'fedora':
                    case 'rhel': {
                        return 'sudo sh -c \'yum install -y gcc-c++ gdb\'';
                    }
                    case 'opensuse':
                    case 'opensuse-leap':
                    case 'opensuse-tumbleweed': {
                        return 'sudo sh -c \'zypper refresh ; zypper install gcc-c++ gdb\'';
                    }
                }
                return undefined;
            })();
            if (installCommand) {
                const title = localize('install.compiler.linux.title', 'The gcc compiler will now be installed');
                const detail = localize('install.compiler.linux.detail', 'You may be prompted to type your password in the VS Code terminal window to authorize the installation.');
                const response = await vscode.window.showInformationMessage(title, { modal: true, detail }, ok);
                if (response === ok) {
                    const terminal = vscode.window.createTerminal('Install C++ Compiler');
                    terminal.sendText(installCommand);
                    terminal.show(true);
                    telemetryProperties.ranCommand = 'true';
                }
            }
        }
    }
    telemetry.logLanguageServerEvent('installCompiler', telemetryProperties);
}

async function onSelectConfiguration(): Promise<void> {
    if (!isFolderOpen()) {
        void vscode.window.showInformationMessage(localize("configuration.select.first", 'Open a folder first to select a configuration.'));
    } else {
        // This only applies to the active client. You cannot change the configuration for
        // a client that is not active since that client's UI will not be visible.
        return clients.ActiveClient.handleConfigurationSelectCommand();
    }
}

function onSelectConfigurationProvider(): void {
    if (!isFolderOpen()) {
        void vscode.window.showInformationMessage(localize("configuration.provider.select.first", 'Open a folder first to select a configuration provider.'));
    } else {
        void selectClient().then(client => client.handleConfigurationProviderSelectCommand(), logAndReturn.undefined);
    }
}

function onEditConfigurationJSON(viewColumn: vscode.ViewColumn = vscode.ViewColumn.Active): void {
    telemetry.logLanguageServerEvent("SettingsCommand", { "palette": "json" }, undefined);
    if (!isFolderOpen()) {
        void vscode.window.showInformationMessage(localize('edit.configurations.open.first', 'Open a folder first to edit configurations'));
    } else {
        void selectClient().then(client => client.handleConfigurationEditJSONCommand(viewColumn), logAndReturn.undefined);
    }
}

function onEditConfigurationUI(viewColumn: vscode.ViewColumn = vscode.ViewColumn.Active): void {
    telemetry.logLanguageServerEvent("SettingsCommand", { "palette": "ui" }, undefined);
    if (!isFolderOpen()) {
        void vscode.window.showInformationMessage(localize('edit.configurations.open.first', 'Open a folder first to edit configurations'));
    } else {
        void selectClient().then(client => client.handleConfigurationEditUICommand(viewColumn), logAndReturn.undefined);
    }
}

function onEditConfiguration(viewColumn: vscode.ViewColumn = vscode.ViewColumn.Active): void {
    if (!isFolderOpen()) {
        void vscode.window.showInformationMessage(localize('edit.configurations.open.first', 'Open a folder first to edit configurations'));
    } else {
        void selectClient().then(client => client.handleConfigurationEditCommand(viewColumn), logAndReturn.undefined);
    }
}

function onGenerateEditorConfig(): void {
    if (!isFolderOpen()) {
        const settings: CppSettings = new CppSettings();
        void settings.generateEditorConfig();
    } else {
        void selectClient().then(client => {
            const settings: CppSettings = new CppSettings(client.RootUri);
            void settings.generateEditorConfig();
        }).catch(logAndReturn.undefined);
    }
}

async function onGoToNextDirectiveInGroup(): Promise<void> {
    return getActiveClient().handleGoToDirectiveInGroup(true);
}

async function onGoToPrevDirectiveInGroup(): Promise<void> {
    return getActiveClient().handleGoToDirectiveInGroup(false);
}

async function onRunCodeAnalysisOnActiveFile(): Promise<void> {
    if (activeDocument) {
        await vscode.commands.executeCommand("workbench.action.files.saveAll");
        return getActiveClient().handleRunCodeAnalysisOnActiveFile();
    }
}

async function onRunCodeAnalysisOnOpenFiles(): Promise<void> {
    if (openFileVersions.size > 0) {
        await vscode.commands.executeCommand("workbench.action.files.saveAll");
        return getActiveClient().handleRunCodeAnalysisOnOpenFiles();
    }
}

async function onRunCodeAnalysisOnAllFiles(): Promise<void> {
    await vscode.commands.executeCommand("workbench.action.files.saveAll");
    return getActiveClient().handleRunCodeAnalysisOnAllFiles();
}

async function onRemoveAllCodeAnalysisProblems(): Promise<void> {
    return getActiveClient().handleRemoveAllCodeAnalysisProblems();
}

async function onRemoveCodeAnalysisProblems(refreshSquigglesOnSave: boolean, identifiersAndUris: CodeAnalysisDiagnosticIdentifiersAndUri[]): Promise<void> {
    return getActiveClient().handleRemoveCodeAnalysisProblems(refreshSquigglesOnSave, identifiersAndUris);
}

// Needed due to https://github.com/microsoft/vscode/issues/148723 .
const codeActionAbortedString: string = localize('code.action.aborted', "The code analysis fix could not be applied because the document has changed.");

async function onFixThisCodeAnalysisProblem(version: number, workspaceEdit: vscode.WorkspaceEdit, refreshSquigglesOnSave: boolean, identifiersAndUris: CodeAnalysisDiagnosticIdentifiersAndUri[]): Promise<void> {
    if (identifiersAndUris.length < 1) {
        return;
    }
    const codeActions: CodeActionDiagnosticInfo[] | undefined = codeAnalysisFileToCodeActions.get(identifiersAndUris[0].uri);
    if (codeActions === undefined) {
        return;
    }
    for (const codeAction of codeActions) {
        if (codeAction.code === identifiersAndUris[0].identifiers[0].code && rangeEquals(codeAction.range, identifiersAndUris[0].identifiers[0].range)) {
            if (version !== codeAction.version) {
                void vscode.window.showErrorMessage(codeActionAbortedString);
                return;
            }
            break;
        }
    }
    return getActiveClient().handleFixCodeAnalysisProblems(workspaceEdit, refreshSquigglesOnSave, identifiersAndUris);
}

async function onFixAllTypeCodeAnalysisProblems(type: string, version: number, workspaceEdit: vscode.WorkspaceEdit, refreshSquigglesOnSave: boolean, identifiersAndUris: CodeAnalysisDiagnosticIdentifiersAndUri[]): Promise<void> {
    if (version === codeAnalysisCodeToFixes.get(type)?.version) {
        return getActiveClient().handleFixCodeAnalysisProblems(workspaceEdit, refreshSquigglesOnSave, identifiersAndUris);
    }
    void vscode.window.showErrorMessage(codeActionAbortedString);
}

async function onFixAllCodeAnalysisProblems(version: number, workspaceEdit: vscode.WorkspaceEdit, refreshSquigglesOnSave: boolean, identifiersAndUris: CodeAnalysisDiagnosticIdentifiersAndUri[]): Promise<void> {
    if (version === codeAnalysisAllFixes.version) {
        return getActiveClient().handleFixCodeAnalysisProblems(workspaceEdit, refreshSquigglesOnSave, identifiersAndUris);
    }
    void vscode.window.showErrorMessage(codeActionAbortedString);
}

async function onDisableAllTypeCodeAnalysisProblems(code: string, identifiersAndUris: CodeAnalysisDiagnosticIdentifiersAndUri[]): Promise<void> {
    return getActiveClient().handleDisableAllTypeCodeAnalysisProblems(code, identifiersAndUris);
}

async function onCopyDeclarationOrDefinition(args?: any): Promise<void> {
    const sender: any | undefined = util.isString(args?.sender) ? args.sender : args;
    const properties: Record<string, string> = {
        sender: util.getSenderType(sender)
    };
    telemetry.logLanguageServerEvent('CopyDeclDefn', properties);
    return getActiveClient().handleCreateDeclarationOrDefinition(true, args?.range);
}

async function onCreateDeclarationOrDefinition(args?: any): Promise<void> {
    const sender: any | undefined = util.isString(args?.sender) ? args.sender : args;
    const properties: Record<string, string> = {
        sender: util.getSenderType(sender)
    };
    telemetry.logLanguageServerEvent('CreateDeclDefn', properties);
    return getActiveClient().handleCreateDeclarationOrDefinition(false, args?.range);
}

async function onExtractToFunction(extractAsGlobal: boolean, extractAsMemberFunction: boolean): Promise<void> {
    if (extractAsGlobal) {
        telemetry.logLanguageServerEvent('ExtractToFreeFunction');
    } else if (extractAsMemberFunction) {
        telemetry.logLanguageServerEvent('ExtractToMemberFunction');
    } else {
        telemetry.logLanguageServerEvent('ExtractToFunction');
    }
    return getActiveClient().handleExtractToFunction(extractAsGlobal);
}

function onExpandSelection(r: Range) {
    const activeTextEditor: vscode.TextEditor | undefined = vscode.window.activeTextEditor;
    if (activeTextEditor) {
        activeTextEditor.selection = new vscode.Selection(new vscode.Position(r.start.line, r.start.character), new vscode.Position(r.end.line, r.end.character));
        telemetry.logLanguageServerEvent('ExpandSelection');
    }
}

function onAddToIncludePath(path: string): void {
    if (isFolderOpen()) {
        // This only applies to the active client. It would not make sense to add the include path
        // suggestion to a different workspace.
        return clients.ActiveClient.handleAddToIncludePathCommand(path);
    }
}

function onEnableSquiggles(): void {
    // This only applies to the active client.
    const settings: CppSettings = new CppSettings(clients.ActiveClient.RootUri);
    settings.update<string>("errorSquiggles", "enabled");
}

function onDisableSquiggles(): void {
    // This only applies to the active client.
    const settings: CppSettings = new CppSettings(clients.ActiveClient.RootUri);
    settings.update<string>("errorSquiggles", "disabled");
}

function onToggleIncludeFallback(): void {
    // This only applies to the active client.
    const settings: CppSettings = new CppSettings(clients.ActiveClient.RootUri);
    settings.toggleSetting("intelliSenseEngineFallback", "enabled", "disabled");
}

function onToggleDimInactiveRegions(): void {
    // This only applies to the active client.
    const settings: CppSettings = new CppSettings(clients.ActiveClient.RootUri);
    settings.update<boolean>("dimInactiveRegions", !settings.dimInactiveRegions);
}

function onPauseParsing(): void {
    clients.ActiveClient.pauseParsing();
}

function onResumeParsing(): void {
    clients.ActiveClient.resumeParsing();
}

function onPauseCodeAnalysis(): void {
    clients.ActiveClient.PauseCodeAnalysis();
}

function onResumeCodeAnalysis(): void {
    clients.ActiveClient.ResumeCodeAnalysis();
}

function onCancelCodeAnalysis(): void {
    clients.ActiveClient.CancelCodeAnalysis();
}

function onShowActiveCodeAnalysisCommands(): Promise<void> {
    return clients.ActiveClient.handleShowActiveCodeAnalysisCommands();
}

function onShowIdleCodeAnalysisCommands(): Promise<void> {
    return clients.ActiveClient.handleShowIdleCodeAnalysisCommands();
}

function onShowReferencesProgress(): void {
    clients.ActiveClient.handleReferencesIcon();
}

function onToggleRefGroupView(): void {
    // Set context to switch icons
    const client: Client = getActiveClient();
    client.toggleReferenceResultsView();
}

function onTakeSurvey(): void {
    telemetry.logLanguageServerEvent("onTakeSurvey");
    const uri: vscode.Uri = vscode.Uri.parse(`https://www.research.net/r/VBVV6C6?o=${os.platform()}&m=${vscode.env.machineId}`);
    void vscode.commands.executeCommand('vscode.open', uri);
}

function onVcpkgOnlineHelpSuggested(dummy?: any): void {
    telemetry.logLanguageServerEvent('vcpkgAction', { 'source': dummy ? 'CodeAction' : 'CommandPalette', 'action': 'vcpkgOnlineHelpSuggested' });
    const uri: vscode.Uri = vscode.Uri.parse(`https://aka.ms/vcpkg`);
    void vscode.commands.executeCommand('vscode.open', uri);
}

async function onVcpkgClipboardInstallSuggested(ports?: string[]): Promise<void> {
    let source: string;
    if (ports && ports.length) {
        source = 'CodeAction';
    } else {
        source = 'CommandPalette';
        // Glob up all existing diagnostics for missing includes and look them up in the vcpkg database
        const missingIncludeLocations: [vscode.TextDocument, number[]][] = [];
        vscode.languages.getDiagnostics().forEach(uriAndDiagnostics => {
            // Extract textDocument
            const textDocument: vscode.TextDocument | undefined = vscode.workspace.textDocuments.find(doc => doc.uri.fsPath === uriAndDiagnostics[0].fsPath);
            if (!textDocument) {
                return;
            }

            // Extract lines numbers for missing include diagnostics
            let lines: number[] = uriAndDiagnostics[1].filter(isMissingIncludeDiagnostic).map<number>(d => d.range.start.line);
            if (!lines.length) {
                return;
            }

            // Filter duplicate lines
            lines = lines.filter((line: number, index: number) => {
                const foundIndex: number = lines.indexOf(line);
                return foundIndex === index;
            });

            missingIncludeLocations.push([textDocument, lines]);
        });
        if (!missingIncludeLocations.length) {
            return;
        }

        // Queue look ups in the vcpkg database for missing ports; filter out duplicate results
        const portsPromises: Promise<string[]>[] = [];
        missingIncludeLocations.forEach(docAndLineNumbers => {
            docAndLineNumbers[1].forEach(line => {
                portsPromises.push(lookupIncludeInVcpkg(docAndLineNumbers[0], line));
            });
        });
        ports = ([] as string[]).concat(...await Promise.all(portsPromises));
        if (!ports.length) {
            return;
        }
        const ports2: string[] = ports;
        ports = ports2.filter((port: string, index: number) => ports2.indexOf(port) === index);
    }

    let installCommand: string = 'vcpkg install';
    ports.forEach(port => installCommand += ` ${port}`);
    telemetry.logLanguageServerEvent('vcpkgAction', { 'source': source, 'action': 'vcpkgClipboardInstallSuggested', 'ports': ports.toString() });

    await vscode.env.clipboard.writeText(installCommand);
}

function onGenerateDoxygenComment(arg: DoxygenCodeActionCommandArguments): Promise<void> {
    return getActiveClient().handleGenerateDoxygenComment(arg);
}

function onSetActiveConfigName(configurationName: string): Thenable<void> {
    return clients.ActiveClient.setCurrentConfigName(configurationName);
}

function onGetActiveConfigName(): Thenable<string | undefined> {
    return clients.ActiveClient.getCurrentConfigName();
}

function onGetActiveConfigCustomVariable(variableName: string): Thenable<string> {
    return clients.ActiveClient.getCurrentConfigCustomVariable(variableName);
}

function onLogDiagnostics(): Promise<void> {
    return clients.ActiveClient.logDiagnostics();
}

function onRescanWorkspace(): Promise<void> {
    return clients.ActiveClient.rescanFolder();
}

function onShowRefCommand(arg?: TreeNode): void {
    if (!arg) {
        return;
    }
    const { node } = arg;
    if (node === NodeType.reference) {
        const { referenceLocation } = arg;
        if (referenceLocation) {
            void vscode.window.showTextDocument(referenceLocation.uri, {
                selection: referenceLocation.range.with({ start: referenceLocation.range.start, end: referenceLocation.range.end })
            }).then(undefined, logAndReturn.undefined);
        }
    } else if (node === NodeType.fileWithPendingRef) {
        const { fileUri } = arg;
        if (fileUri) {
            void vscode.window.showTextDocument(fileUri).then(undefined, logAndReturn.undefined);
        }
    }
}

function reportMacCrashes(): void {
    if (process.platform === "darwin") {
        prevMacCrashFile = "";
        const home: string = os.homedir();
        const crashFolder: string = path.resolve(home, "Library/Logs/DiagnosticReports");
        fs.stat(crashFolder, (err) => {
            const crashObject: Record<string, string> = {};
            if (err?.code) {
                // If the directory isn't there, we have a problem...
                crashObject["errCode"] = err.code;
                telemetry.logLanguageServerEvent("MacCrash", crashObject);
                return;
            }

            // vscode.workspace.createFileSystemWatcher only works in workspace folders.
            try {
                fs.watch(crashFolder, (event, filename) => {
                    if (event !== "rename") {
                        return;
                    }
                    if (!filename || filename === prevMacCrashFile) {
                        return;
                    }
                    prevMacCrashFile = filename;
                    if (!filename.startsWith("cpptools")) {
                        return;
                    }
                    // Wait 5 seconds to allow time for the crash log to finish being written.
                    setTimeout(() => {
                        fs.readFile(path.resolve(crashFolder, filename), 'utf8', (err, data) => {
                            if (err) {
                                // Try again?
                                fs.readFile(path.resolve(crashFolder, filename), 'utf8', handleMacCrashFileRead);
                                return;
                            }
                            handleMacCrashFileRead(err, data);
                        });
                    }, 5000);
                });
            } catch (e) {
                // The file watcher limit is hit (may not be possible on Mac, but just in case).
            }
        });
    }
}

export function usesCrashHandler(): boolean {
    if (os.platform() === "darwin") {
        if (os.arch() === "arm64") {
            return true;
        } else {
            const releaseParts: string[] = os.release().split(".");
            if (releaseParts.length >= 1) {
                // Avoid potentially intereferring with the older macOS crash handler.
                return parseInt(releaseParts[0]) >= 19;
            }
            return true;
        }
    }
    return os.platform() !== "win32" && os.arch() === "x64";
}

export function watchForCrashes(crashDirectory: string): void {
    if (crashDirectory !== "") {
        prevCppCrashFile = "";
        fs.stat(crashDirectory, (err) => {
            const crashObject: Record<string, string> = {};
            if (err?.code) {
                // If the directory isn't there, we have a problem...
                crashObject["errCode"] = err.code;
                telemetry.logLanguageServerEvent("CppCrash", crashObject);
                return;
            }

            // vscode.workspace.createFileSystemWatcher only works in workspace folders.
            try {
                fs.watch(crashDirectory, (event, filename) => {
                    if (event !== "rename") {
                        return;
                    }
                    if (!filename || filename === prevCppCrashFile) {
                        return;
                    }
                    prevCppCrashFile = filename;
                    if (!filename.startsWith("cpptools")) {
                        return;
                    }
                    const crashDate: Date = new Date();

                    // Wait 5 seconds to allow time for the crash log to finish being written.
                    setTimeout(() => {
                        fs.readFile(path.resolve(crashDirectory, filename), 'utf8', (err, data) => {
                            void handleCrashFileRead(crashDirectory, filename, crashDate, err, data);
                        });
                    }, 5000);
                });
            } catch (e) {
                // The file watcher limit is hit (may not be possible on Mac, but just in case).
            }
        });
    }
}

let previousCrashData: string;
let previousCrashCount: number = 0;

function logCrashTelemetry(data: string, type: string, offsetData?: string): void {
    const crashObject: Record<string, string> = {};
    const crashCountObject: Record<string, number> = {};
    crashObject.CrashingThreadCallStack = data;
    if (offsetData !== undefined) {
        crashObject.CrashingThreadCallStackOffsets = offsetData;
    }
    previousCrashCount = data === previousCrashData ? previousCrashCount + 1 : 0;
    previousCrashData = data;
    crashCountObject.CrashCount = previousCrashCount + 1;
    telemetry.logLanguageServerEvent(type, crashObject, crashCountObject);
}

function logMacCrashTelemetry(data: string): void {
    logCrashTelemetry(data, "MacCrash");
}

function logCppCrashTelemetry(data: string, offsetData?: string): void {
    logCrashTelemetry(data, "CppCrash", offsetData);
}

function handleMacCrashFileRead(err: NodeJS.ErrnoException | undefined | null, data: string): void {
    if (err) {
        return logMacCrashTelemetry("readFile: " + err.code);
    }

    // Extract the crashing process version, because the version might not match
    // if multiple VS Codes are running with different extension versions.
    let binaryVersion: string = "";
    const startVersion: number = data.indexOf("Version:");
    if (startVersion >= 0) {
        data = data.substring(startVersion);
        const binaryVersionMatches: string[] | null = data.match(/^Version:\s*(\d*\.\d*\.\d*\.\d*|\d)/);
        binaryVersion = binaryVersionMatches && binaryVersionMatches.length > 1 ? binaryVersionMatches[1] : "";
    }

    // Extract any message indicating missing dynamically loaded symbols.
    let dynamicLoadError: string = "";
    const dynamicLoadErrorStart: string = "Dyld Error Message:";
    const startDynamicLoadError: number = data.indexOf(dynamicLoadErrorStart);
    if (startDynamicLoadError >= 0) {
        // Scan until the next blank line.
        const dynamicLoadErrorEnd: string = "\n\n";
        const endDynamicLoadError: number = data.indexOf(dynamicLoadErrorEnd, startDynamicLoadError);
        if (endDynamicLoadError >= 0) {
            dynamicLoadError = data.substring(startDynamicLoadError, endDynamicLoadError);
            if (dynamicLoadError.includes("/")) {
                dynamicLoadError = "<dyld error>";
            }
            dynamicLoadError += "\n\n";
        }
    }

    // Extract the crashing thread's call stack.
    const crashStart: string = " Crashed:";
    let startCrash: number = data.indexOf(crashStart);
    if (startCrash < 0) {
        return logMacCrashTelemetry(dynamicLoadError + "No crash start");
    }
    startCrash += crashStart.length + 1; // Skip past crashStart.
    let endCrash: number = data.indexOf("Thread ", startCrash);
    if (endCrash < 0) {
        endCrash = data.length - 1; // Not expected, but just in case.
    }
    if (endCrash <= startCrash) {
        return logMacCrashTelemetry(dynamicLoadError + "No crash end");
    }
    data = data.substring(startCrash, endCrash);

    // Get rid of the memory addresses (which breaks being able get a hit count for each crash call stack).
    data = data.replace(/0x................ /g, "");
    data = data.replace(/0x1........ \+ 0/g, "");

    // Get rid of the process names on each line and just add it to the start.
    const processNames: string[] = ["cpptools-srv", "cpptools-wordexp", "cpptools",
        // Since only crash logs that start with "cpptools" are reported, the cases below would only occur
        // if the crash were to happen before the new process had fully started and renamed itself.
        "clang-tidy", "clang-format", "clang", "gcc"];
    let processNameFound: boolean = false;
    for (const processName of processNames) {
        if (data.includes(processName)) {
            data = data.replace(new RegExp(processName + "\\s+", "g"), "");
            data = `${processName}\t${binaryVersion}\n${data}`;
            processNameFound = true;
            break;
        }
    }
    if (!processNameFound) {
        // Not expected, but just in case a new binary gets added.
        // Warning: Don't use ??? because that is checked below.
        data = `cpptools??\t${binaryVersion}\n${data}`;
    }

    // Remove runtime lines because they can be different on different machines.
    const lines: string[] = data.split("\n");
    data = "";
    lines.forEach((line: string) => {
        if (!line.includes(".dylib") && !line.includes("???")) {
            line = line.replace(/^\d+\s+/, ""); // Remove <numbers><spaces> from the start of the line.
            line = line.replace(/std::__1::/g, "std::"); // __1:: is not helpful.
            if (line.includes("/")) {
                data += "<path>\n";
            } else {
                data += line + "\n";
            }
        }
    });
    data = data.trimRight();

    // Prepend the dynamic load error.
    data = dynamicLoadError + data;

    if (data.length > 8192) { // The API has an 8k limit.
        data = data.substring(0, 8189) + "...";
    }

    logMacCrashTelemetry(data);
}

async function handleCrashFileRead(crashDirectory: string, crashFile: string, crashDate: Date, err: NodeJS.ErrnoException | undefined | null, data: string): Promise<void> {
    if (err) {
        if (err.code === "ENOENT") {
            return; // ignore known issue
        }
        return logCppCrashTelemetry("readFile: " + err.code);
    }

    const lines: string[] = data.split("\n");
    let addressData: string = ".\n.";
    const isCppToolsSrv: boolean = crashFile.startsWith("cpptools-srv");
    const telemetryHeader: string = (isCppToolsSrv ? "cpptools-srv.txt" : crashFile) + "\n";
    const filtPath: string | null = which.sync("c++filt", { nothrow: true });
    const isMac: boolean = process.platform === "darwin";
    const startStr: string = isMac ? " _" : "<";
    const offsetStr: string = isMac ? " + " : "+";
    const endOffsetStr: string = isMac ? " " : " <";
<<<<<<< HEAD
    const dotStr: string = "…";
    const signalType: string = lines[0];
    let crashCallStack: string = "";
    for (let lineNum: number = 2; lineNum < lines.length - 3; ++lineNum) { // skip first/last lines
        crashCallStack += "\n";
        addressData += "\n";
        const line: string = lines[lineNum];
        const startPos: number = line.indexOf(startStr);
        if (startPos === -1 || line[startPos + (isMac ? 1 : 4)] === "+") {
=======
    const dotStr: string = "\n…";
    let signalType: string;
    if (lines[0].startsWith("SIG")) {
        signalType = lines[0];
    } else {
        // The signal type may fail to be written.
        signalType = "SIG-??\n"; // Intentionally different from SIG-? from cpptools.
    }
    let crashCallStack: string = "";
    let validFrameFound: boolean = false;
    for (let lineNum: number = 0; lineNum < lines.length - 3; ++lineNum) { // skip last lines
        const line: string = lines[lineNum];
        const startPos: number = line.indexOf(startStr);
        if (startPos === -1 || line[startPos + (isMac ? 1 : 4)] === "+") {
            if (!validFrameFound) {
                continue; // Skip extra … at the start.
            }
>>>>>>> 6fc05290
            crashCallStack += dotStr;
            const startAddressPos: number = line.indexOf("0x");
            const endAddressPos: number = line.indexOf(endOffsetStr, startAddressPos + 2);
            addressData += "\n";
            if (startAddressPos === -1 || endAddressPos === -1 || startAddressPos >= endAddressPos) {
                addressData += "Unexpected offset";
            } else {
                addressData += line.substring(startAddressPos, endAddressPos);
            }
            continue;
        }
        const offsetPos: number = line.indexOf(offsetStr, startPos + startStr.length);
        if (offsetPos === -1) {
<<<<<<< HEAD
            crashCallStack += "Missing offsetStr";
=======
            crashCallStack += "\nMissing offsetStr";
            addressData += "\n";
>>>>>>> 6fc05290
            continue; // unexpected
        }
        const startPos2: number = startPos + 1;
        let funcStr: string = line.substring(startPos2, offsetPos);
        if (filtPath && filtPath.length !== 0) {
            let ret: util.ProcessReturnType | undefined = await util.spawnChildProcess(filtPath, ["--no-strip-underscore", funcStr], undefined, true).catch(logAndReturn.undefined);
            if (ret?.output === funcStr) {
                ret = await util.spawnChildProcess(filtPath, [funcStr], undefined, true).catch(logAndReturn.undefined);
            }
            if (ret !== undefined && ret.succeeded) {
                funcStr = ret.output;
                funcStr = funcStr.replace(/std::(?:__1|__cxx11)/g, "std"); // simplify std namespaces.
                funcStr = funcStr.replace(/std::basic_/g, "std::");
                funcStr = funcStr.replace(/ >/g, ">");
                funcStr = funcStr.replace(/, std::(?:allocator|char_traits)<char>/g, "");
                funcStr = funcStr.replace(/<char>/g, "");
                funcStr = funcStr.replace(/, std::allocator<std::string>/g, "");
            }
        }
<<<<<<< HEAD
        crashCallStack += funcStr + offsetStr;
        const offsetPos2: number = offsetPos + offsetStr.length;
        if (isMac) {
            crashCallStack += line.substring(offsetPos2);
=======
        if (funcStr.includes("/")) {
            funcStr = "<func>";
        } else if (!validFrameFound && (funcStr.startsWith("crash_handler(") || funcStr.startsWith("_sigtramp"))) {
            continue; // Skip these on early frames.
        }
        validFrameFound = true;
        crashCallStack += "\n";
        addressData += "\n";
        crashCallStack += funcStr + offsetStr;
        const offsetPos2: number = offsetPos + offsetStr.length;
        if (isMac) {
            const pendingOffset: string = line.substring(offsetPos2);
            if (!pendingOffset.includes("/")) {
                crashCallStack += pendingOffset;
            }
>>>>>>> 6fc05290
            const startAddressPos: number = line.indexOf("0x");
            if (startAddressPos === -1 || startAddressPos >= startPos) {
                // unexpected
                crashCallStack += "<Missing 0x>";
                continue;
            }
            addressData += `${line.substring(startAddressPos, startPos)}`;
        } else {
            const endPos: number = line.indexOf(">", offsetPos2);
            if (endPos === -1) {
                crashCallStack += "<Missing > >";
                continue; // unexpected
            }
<<<<<<< HEAD
            crashCallStack += line.substring(offsetPos2, endPos);
=======
            const pendingOffset: string = line.substring(offsetPos2, endPos);
            if (!pendingOffset.includes("/")) {
                crashCallStack += pendingOffset;
            }
>>>>>>> 6fc05290
        }
    }

    if (crashCallStack !== prevCppCrashCallStackData) {
        prevCppCrashCallStackData = crashCallStack;

        const settings: vscode.WorkspaceConfiguration = vscode.workspace.getConfiguration("C_Cpp", null);
        if (lines.length >= 6 && util.getNumericLoggingLevel(settings.get<string>("loggingLevel")) >= 1) {
            const out: vscode.OutputChannel = getCrashCallStacksChannel();
            out.appendLine(`\n${isCppToolsSrv ? "cpptools-srv" : "cpptools"}\n${crashDate.toLocaleString()}\n${signalType}${crashCallStack}`);
        }
    }

    data = telemetryHeader + signalType + crashCallStack;

    if (data.length > 8192) { // The API has an 8k limit.
        data = data.substring(0, 8191) + "…";
    }

    logCppCrashTelemetry(data, addressData);

    await util.deleteFile(path.resolve(crashDirectory, crashFile)).catch(logAndReturn.undefined);
    if (crashFile === "cpptools.txt") {
        void util.deleteDirectory(crashDirectory).catch(logAndReturn.undefined);
    }
}

export function deactivate(): Thenable<void> {
    clients.timeTelemetryCollector.clear();
    telemetry.logLanguageServerEvent("LanguageServerShutdown");
    clearInterval(intervalTimer);
    commandDisposables.forEach(d => d.dispose());
    disposables.forEach(d => d.dispose());
    languageConfigurations.forEach(d => d.dispose());
    ui.dispose();
    if (codeActionProvider) {
        codeActionProvider.dispose();
    }
    return clients.dispose();
}

export function isFolderOpen(): boolean {
    return vscode.workspace.workspaceFolders !== undefined && vscode.workspace.workspaceFolders.length > 0;
}

export function getClients(): ClientCollection {
    return clients;
}

export function getActiveClient(): Client {
    return clients.ActiveClient;
}

export function UpdateInsidersAccess(): void {
    let installPrerelease: boolean = false;

    // Only move them to the new prerelease mechanism if using updateChannel of Insiders.
    const settings: CppSettings = new CppSettings();
    const migratedInsiders: PersistentState<boolean> = new PersistentState<boolean>("CPP.migratedInsiders", false);
    if (settings.updateChannel === "Insiders") {
        // Don't do anything while the user has autoUpdate disabled, so we do not cause the extension to be updated.
        if (!migratedInsiders.Value && vscode.workspace.getConfiguration("extensions", null).get<boolean>("autoUpdate")) {
            installPrerelease = true;
            migratedInsiders.Value = true;
        }
    } else {
        // Reset persistent value, so we register again if they switch to "Insiders" again.
        if (migratedInsiders.Value) {
            migratedInsiders.Value = false;
        }
    }

    // Mitigate an issue with VS Code not recognizing a programmatically installed VSIX as Prerelease.
    // If using VS Code Insiders, and updateChannel is not explicitly set, default to Prerelease.
    // Only do this once. If the user manually switches to Release, we don't want to switch them back to Prerelease again.
    if (util.isVsCodeInsiders()) {
        const insidersMitigationDone: PersistentState<boolean> = new PersistentState<boolean>("CPP.insidersMitigationDone", false);
        if (!insidersMitigationDone.Value) {
            if (vscode.workspace.getConfiguration("extensions", null).get<boolean>("autoUpdate")) {
                if (settings.getWithUndefinedDefault<string>("updateChannel") === undefined) {
                    installPrerelease = true;
                }
            }
            insidersMitigationDone.Value = true;
        }
    }

    if (installPrerelease) {
        void vscode.commands.executeCommand("workbench.extensions.installExtension", "ms-vscode.cpptools", { installPreReleaseVersion: true }).then(undefined, logAndReturn.undefined);
    }
}

export async function preReleaseCheck(): Promise<void> {
    const displayedPreReleasePrompt: PersistentState<boolean> = new PersistentState<boolean>("CPP.displayedPreReleasePrompt", false);
    const isOnPreRelease: PersistentState<boolean> = new PersistentState<boolean>("CPP.isOnPreRelease", false);

    if (util.getCppToolsTargetPopulation() === TargetPopulation.Insiders) {
        isOnPreRelease.Value = true;
        return;
    }

    // First we need to make sure the user isn't already on a pre-release version and hasn't dismissed this prompt before.
    if (!isOnPreRelease.Value && !displayedPreReleasePrompt.Value && util.getCppToolsTargetPopulation() === TargetPopulation.Public) {
        // Get the info on the latest version from the marketplace to check if there is a pre-release version available.
        const response = await fetch('https://marketplace.visualstudio.com/_apis/public/gallery/extensionquery', {
            method: 'POST',
            headers: {
                Accept: 'application/json; api-version=3.0-preview',
                'Content-Type': 'application/json',
                'User-Agent': 'vscode-cpptools'
            },
            body: '{"filters": [{"criteria": [{"filterType": 7, "value": "ms-vscode.cpptools"}]}], "flags": 529}'
        }).catch(logAndReturn.undefined);

        telemetry.logLanguageServerEvent("marketplaceFetch", undefined, { status: response?.status ?? 0 });

        const data: any = await response?.json().catch(logAndReturn.undefined);

        const preReleaseAvailable = data?.results[0].extensions[0].versions[0].properties.some((e: object) => Object.values(e).includes("Microsoft.VisualStudio.Code.PreRelease"));

        // If the user isn't on the pre-release version, but one is available, prompt them to install it.
        if (preReleaseAvailable) {
            displayedPreReleasePrompt.Value = true;
            const message: string = localize("prerelease.message", "A pre-release version of the C/C++ extension is available. Would you like to switch to it?");
            const yes: string = localize("yes.button", "Yes");
            const no: string = localize("no.button", "No");
            void vscode.window.showInformationMessage(message, yes, no).then((selection) => {
                if (selection === yes) {
                    void vscode.commands.executeCommand("workbench.extensions.installExtension", "ms-vscode.cpptools", { installPreReleaseVersion: true }).then(undefined, logAndReturn.undefined);
                }
            });
        }
    }
}

export async function getIncludes(maxDepth: number): Promise<any> {
    const includes = await clients.ActiveClient.getIncludes(maxDepth);
    return includes;
}<|MERGE_RESOLUTION|>--- conflicted
+++ resolved
@@ -1157,17 +1157,6 @@
     const startStr: string = isMac ? " _" : "<";
     const offsetStr: string = isMac ? " + " : "+";
     const endOffsetStr: string = isMac ? " " : " <";
-<<<<<<< HEAD
-    const dotStr: string = "…";
-    const signalType: string = lines[0];
-    let crashCallStack: string = "";
-    for (let lineNum: number = 2; lineNum < lines.length - 3; ++lineNum) { // skip first/last lines
-        crashCallStack += "\n";
-        addressData += "\n";
-        const line: string = lines[lineNum];
-        const startPos: number = line.indexOf(startStr);
-        if (startPos === -1 || line[startPos + (isMac ? 1 : 4)] === "+") {
-=======
     const dotStr: string = "\n…";
     let signalType: string;
     if (lines[0].startsWith("SIG")) {
@@ -1185,7 +1174,6 @@
             if (!validFrameFound) {
                 continue; // Skip extra … at the start.
             }
->>>>>>> 6fc05290
             crashCallStack += dotStr;
             const startAddressPos: number = line.indexOf("0x");
             const endAddressPos: number = line.indexOf(endOffsetStr, startAddressPos + 2);
@@ -1199,12 +1187,8 @@
         }
         const offsetPos: number = line.indexOf(offsetStr, startPos + startStr.length);
         if (offsetPos === -1) {
-<<<<<<< HEAD
-            crashCallStack += "Missing offsetStr";
-=======
             crashCallStack += "\nMissing offsetStr";
             addressData += "\n";
->>>>>>> 6fc05290
             continue; // unexpected
         }
         const startPos2: number = startPos + 1;
@@ -1224,12 +1208,6 @@
                 funcStr = funcStr.replace(/, std::allocator<std::string>/g, "");
             }
         }
-<<<<<<< HEAD
-        crashCallStack += funcStr + offsetStr;
-        const offsetPos2: number = offsetPos + offsetStr.length;
-        if (isMac) {
-            crashCallStack += line.substring(offsetPos2);
-=======
         if (funcStr.includes("/")) {
             funcStr = "<func>";
         } else if (!validFrameFound && (funcStr.startsWith("crash_handler(") || funcStr.startsWith("_sigtramp"))) {
@@ -1245,7 +1223,6 @@
             if (!pendingOffset.includes("/")) {
                 crashCallStack += pendingOffset;
             }
->>>>>>> 6fc05290
             const startAddressPos: number = line.indexOf("0x");
             if (startAddressPos === -1 || startAddressPos >= startPos) {
                 // unexpected
@@ -1259,14 +1236,10 @@
                 crashCallStack += "<Missing > >";
                 continue; // unexpected
             }
-<<<<<<< HEAD
-            crashCallStack += line.substring(offsetPos2, endPos);
-=======
             const pendingOffset: string = line.substring(offsetPos2, endPos);
             if (!pendingOffset.includes("/")) {
                 crashCallStack += pendingOffset;
             }
->>>>>>> 6fc05290
         }
     }
 
