--- conflicted
+++ resolved
@@ -2,11 +2,7 @@
     "name": "cpptools",
     "displayName": "C/C++",
     "description": "C/C++ IntelliSense, debugging, and code browsing.",
-<<<<<<< HEAD
-    "version": "1.22.11-main",
-=======
     "version": "1.23.4-main",
->>>>>>> e7dff799
     "publisher": "ms-vscode",
     "icon": "LanguageCCPP_color_128x.png",
     "readme": "README.md",
