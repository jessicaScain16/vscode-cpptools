--- conflicted
+++ resolved
@@ -31,21 +31,6 @@
 nls.config({ messageFormat: nls.MessageFormat.bundle, bundleFormat: nls.BundleFormat.standalone })();
 const localize: nls.LocalizeFunc = nls.loadMessageBundle();
 
-<<<<<<< HEAD
-function isDebugLaunchStr(str: string): boolean {
-    return str.startsWith("(gdb) ") || str.startsWith("(lldb) ") || str.startsWith("(Windows) ");
-}
-
-interface MenuItem extends vscode.QuickPickItem {
-    configuration: vscode.DebugConfiguration;
-}
-
-export enum TaskConfigStatus {
-    recentlyUsed = "Recently Used Task",
-    configured = "Configured Task", // The tasks that are configured in tasks.json file.
-    detected = "Detected Task"      // The tasks that are available based on detected compilers.
-}
-
 enum StepType {
     scp = 'scp',
     ssh = 'ssh',
@@ -56,39 +41,6 @@
 
 const globAsync: (pattern: string, options?: glob.IOptions | undefined) => Promise<string[]> = promisify(glob);
 
-const addDetailToConfigs = (items: MenuItem[]): MenuItem[] => {
-    items.map((item: MenuItem) => {
-        switch (item.detail) {
-            case TaskConfigStatus.recentlyUsed: {
-                item.detail = localize("recently.used.task", "Recently Used Task");
-                break;
-            }
-            case TaskConfigStatus.configured: {
-                item.detail = localize("configured.task", "Configured Task");
-                break;
-            }
-            case TaskConfigStatus.detected: {
-                item.detail = localize("detected.task", "Detected Task");
-                break;
-            }
-            default: {
-                break;
-            }
-        }
-        if (item.configuration.taskDetail) {
-            // Add the compiler path of the preLaunchTask to the description of the debug configuration.
-            item.detail = (item.detail ?? "") + " (" + item.configuration.taskDetail + ")";
-        }
-
-    });
-    return items;
-};
-
-const findDefaultConfig = (configs: vscode.DebugConfiguration[]): vscode.DebugConfiguration[] =>
-    configs.filter((config: vscode.DebugConfiguration) => (config.hasOwnProperty("isDefault") && config.isDefault));
-
-=======
->>>>>>> 8bff10f1
 /*
  * Retrieves configurations from a provider and displays them in a quickpick menu to be selected.
  * Ensures that the selected configuration's preLaunchTask (if existent) is populated in the user's task.json.
@@ -145,15 +97,9 @@
             configs.unshift(recentlyUsedConfig);
         }
 
-<<<<<<< HEAD
-        const items: MenuItem[] = configs.map<MenuItem>(config => {
-            const quickPickConfig: vscode.DebugConfiguration = { ...config };
-            const menuItem: MenuItem = { label: config.name, configuration: quickPickConfig, description: config.detail, detail: config.existing };
-=======
         const items: ConfigMenu[] = configs.map<ConfigMenu>(config => {
             const quickPickConfig: CppDebugConfiguration = {...config};
             const menuItem: ConfigMenu = { label: config.name, configuration: quickPickConfig, description: config.detail, detail: config.taskStatus };
->>>>>>> 8bff10f1
             // Rename the menu item for the default configuration as its name is non-descriptive.
             if (isDebugLaunchStr(menuItem.label)) {
                 menuItem.label = localize("default.configuration.menuitem", "Default Configuration");
@@ -161,11 +107,7 @@
             return menuItem;
         });
 
-<<<<<<< HEAD
-        const selection: MenuItem | undefined = await vscode.window.showQuickPick(addDetailToConfigs(items), { placeHolder: localize("select.configuration", "Select a configuration") });
-=======
         const selection: ConfigMenu | undefined = await vscode.window.showQuickPick(this.localizeConfigDetail(items), {placeHolder: localize("select.configuration", "Select a configuration")});
->>>>>>> 8bff10f1
         if (!selection) {
             Telemetry.logDebuggerEvent(DebuggerEvent.debugPanel, { "debugType": "debug", "configSource": ConfigSource.unknown, "configMode": ConfigMode.unknown, "cancelled": "true", "success": "true" });
             return []; // User canceled it.
@@ -190,11 +132,7 @@
             // When DebugConfigurationProviderTriggerKind is Dynamic, this function will be called with an empty config.
             // Hence, providing debug configs, and start debugging should be done manually.
             // resolveDebugConfiguration will be automatically called after calling provideDebugConfigurations.
-<<<<<<< HEAD
-            const configs: vscode.DebugConfiguration[] = await this.provideDebugConfigurations(folder);
-=======
             const configs: CppDebugConfiguration[]= await this.provideDebugConfigurations(folder);
->>>>>>> 8bff10f1
             if (!configs || configs.length === 0) {
                 Telemetry.logDebuggerEvent(DebuggerEvent.debugPanel, { "debugType": DebugType.debug, "configSource": folder ? ConfigSource.workspaceFolder : ConfigSource.singleFile, "configMode": ConfigMode.noLaunchConfig, "cancelled": "true", "success": "true" });
                 return undefined; // aborts debugging silently
@@ -272,13 +210,8 @@
      * Try to add all missing attributes to the debug configuration being launched.
      * If return "undefined", the debugging will be aborted silently.
      * If return "null", the debugging will be aborted and launch.json will be opened.
-<<<<<<< HEAD
      */
-    async resolveDebugConfigurationWithSubstitutedVariables(folder: vscode.WorkspaceFolder | undefined, config: vscode.DebugConfiguration, token?: vscode.CancellationToken): Promise<vscode.DebugConfiguration | null | undefined> {
-=======
-	 */
-    resolveDebugConfigurationWithSubstitutedVariables(folder: vscode.WorkspaceFolder | undefined, config: CppDebugConfiguration, token?: vscode.CancellationToken): vscode.ProviderResult<CppDebugConfiguration> {
->>>>>>> 8bff10f1
+    async resolveDebugConfigurationWithSubstitutedVariables(folder: vscode.WorkspaceFolder | undefined, config: CppDebugConfiguration, token?: vscode.CancellationToken): Promise<CppDebugConfiguration | null | undefined> {
         if (!config || !config.type) {
             return undefined; // Abort debugging silently.
         }
@@ -953,15 +886,6 @@
             }
         }
     }
-<<<<<<< HEAD
-
-    private async sendDebugTelemetry(folder: vscode.WorkspaceFolder | undefined, configuration: vscode.DebugConfiguration, debugModeOn: boolean = true): Promise<void> {
-        const debugType: string = debugModeOn ? "debug" : "run";
-        const folderMode: string = folder ? "folder" : "singleFile";
-        const configMode: string = this.checkDebugConfigExists(configuration.name) ? "launchConfig" : "noLaunchConfig";
-        const debuggerEvent: string = configuration.debuggerEvent ? configuration.debuggerEvent : "unknownDebuggerEvent";
-        Telemetry.logDebuggerEvent(debuggerEvent, { "debugType": debugType, "folderMode": folderMode, "config": configMode });
-    }
 
     private async expand(config: vscode.DebugConfiguration, folder: vscode.WorkspaceFolder | undefined): Promise<void> {
         const folderPath: string | undefined = folder?.uri.fsPath || vscode.workspace.workspaceFolders?.[0].uri.fsPath;
@@ -1074,8 +998,6 @@
 
         return succeeded;
     }
-=======
->>>>>>> 8bff10f1
 }
 
 export interface IConfigurationAssetProvider {
