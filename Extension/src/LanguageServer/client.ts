--- conflicted
+++ resolved
@@ -1130,237 +1130,6 @@
             debug: { command: serverModule, args: [serverName], options: { detached: false } }
         };
 
-<<<<<<< HEAD
-        // Get all the per-workspace settings.
-        // They're sent as individual arrays to make it easier to process on the server,
-        // so don't refactor this to an array of settings objects unless a good method is
-        // found for processing data in that format on the server.
-        const settings_clangFormatPath: (string | undefined)[] = [];
-        const settings_clangFormatStyle: (string | undefined)[] = [];
-        const settings_clangFormatFallbackStyle: (string | undefined)[] = [];
-        const settings_clangFormatSortIncludes: (string | undefined)[] = [];
-        const settings_codeAnalysisExclude: (vscode.WorkspaceConfiguration | undefined)[] = [];
-        const settings_codeAnalysisRunAutomatically: (boolean | undefined)[] = [];
-        const settings_clangTidyEnabled: (boolean | undefined)[] = [];
-        const settings_clangTidyPath: (string | undefined)[] = [];
-        const settings_clangTidyConfig: (string | undefined)[] = [];
-        const settings_clangTidyFallbackConfig: (string | undefined)[] = [];
-        const settings_clangTidyFixWarnings: (boolean | undefined)[] = [];
-        const settings_clangTidyFixErrors: (boolean | undefined)[] = [];
-        const settings_clangTidyFixNotes: (boolean | undefined)[] = [];
-        const settings_clangTidyHeaderFilter: (string | undefined | null)[] = [];
-        const settings_clangTidyArgs: (string[] | undefined)[] = [];
-        const settings_clangTidyUseBuildPath: (boolean | undefined)[] = [];
-        const settings_clangTidyChecksEnabled: (string[] | undefined)[] = [];
-        const settings_clangTidyChecksDisabled: (string[] | undefined)[] = [];
-        const settings_filesEncoding: (string | undefined)[] = [];
-        const settings_cppFilesExclude: (vscode.WorkspaceConfiguration | undefined)[] = [];
-        const settings_filesExclude: (vscode.WorkspaceConfiguration | undefined)[] = [];
-        const settings_filesAutoSaveAfterDelay: boolean[] = [];
-        const settings_searchExclude: (vscode.WorkspaceConfiguration | undefined)[] = [];
-        const settings_editorAutoClosingBrackets: (string | undefined)[] = [];
-        const settings_intelliSenseEngine: (string | undefined)[] = [];
-        const settings_intelliSenseEngineFallback: (string | undefined)[] = [];
-        const settings_errorSquiggles: (string | undefined)[] = [];
-        const settings_dimInactiveRegions: boolean[] = [];
-        const settings_enhancedColorization: string[] = [];
-        const settings_suggestSnippets: (boolean | undefined)[] = [];
-        const settings_exclusionPolicy: (string | undefined)[] = [];
-        const settings_preferredPathSeparator: (string | undefined)[] = [];
-        const settings_doxygenGeneratedCommentStyle: (string | undefined)[] = [];
-        const settings_doxygenGenerateOnType: (boolean | undefined)[] = [];
-        const settings_defaultSystemIncludePath: (string[] | undefined)[] = [];
-        const settings_intelliSenseCachePath: (string | undefined)[] = [];
-        const settings_intelliSenseCacheSize: (number | undefined)[] = [];
-        const settings_intelliSenseMemoryLimit: (number | undefined)[] = [];
-        const settings_autocomplete: (string | undefined)[] = [];
-        const settings_autocompleteAddParentheses: (boolean | undefined)[] = [];
-        const workspaceSettings: CppSettings = new CppSettings();
-        const workspaceOtherSettings: OtherSettings = new OtherSettings();
-        const settings_indentBraces: boolean[] = [];
-        const settings_indentMultiLine: (string | undefined)[] = [];
-        const settings_indentWithinParentheses: (string | undefined)[] = [];
-        const settings_indentPreserveWithinParentheses: boolean[] = [];
-        const settings_indentCaseLabels: boolean[] = [];
-        const settings_indentCaseContents: boolean[] = [];
-        const settings_indentCaseContentsWhenBlock: boolean[] = [];
-        const settings_indentLambdaBracesWhenParameter: boolean[] = [];
-        const settings_indentGotoLabels: (string | undefined)[] = [];
-        const settings_indentPreprocessor: (string | undefined)[] = [];
-        const settings_indentAccessSpecifiers: boolean[] = [];
-        const settings_indentNamespaceContents: boolean[] = [];
-        const settings_indentPreserveComments: boolean[] = [];
-        const settings_newLineBeforeOpenBraceNamespace: (string | undefined)[] = [];
-        const settings_newLineBeforeOpenBraceType: (string | undefined)[] = [];
-        const settings_newLineBeforeOpenBraceFunction: (string | undefined)[] = [];
-        const settings_newLineBeforeOpenBraceBlock: (string | undefined)[] = [];
-        const settings_newLineBeforeOpenBraceLambda: (string | undefined)[] = [];
-        const settings_newLineScopeBracesOnSeparateLines: boolean[] = [];
-        const settings_newLineCloseBraceSameLineEmptyType: boolean[] = [];
-        const settings_newLineCloseBraceSameLineEmptyFunction: boolean[] = [];
-        const settings_newLineBeforeCatch: boolean[] = [];
-        const settings_newLineBeforeElse: boolean[] = [];
-        const settings_newLineBeforeWhileInDoWhile: boolean[] = [];
-        const settings_spaceBeforeFunctionOpenParenthesis: (string | undefined)[] = [];
-        const settings_spaceWithinParameterListParentheses: boolean[] = [];
-        const settings_spaceBetweenEmptyParameterListParentheses: boolean[] = [];
-        const settings_spaceAfterKeywordsInControlFlowStatements: boolean[] = [];
-        const settings_spaceWithinControlFlowStatementParentheses: boolean[] = [];
-        const settings_spaceBeforeLambdaOpenParenthesis: boolean[] = [];
-        const settings_spaceWithinCastParentheses: boolean[] = [];
-        const settings_spaceSpaceAfterCastCloseParenthesis: boolean[] = [];
-        const settings_spaceWithinExpressionParentheses: boolean[] = [];
-        const settings_spaceBeforeBlockOpenBrace: boolean[] = [];
-        const settings_spaceBetweenEmptyBraces: boolean[] = [];
-        const settings_spaceBeforeInitializerListOpenBrace: boolean[] = [];
-        const settings_spaceWithinInitializerListBraces: boolean[] = [];
-        const settings_spacePreserveInInitializerList: boolean[] = [];
-        const settings_spaceBeforeOpenSquareBracket: boolean[] = [];
-        const settings_spaceWithinSquareBrackets: boolean[] = [];
-        const settings_spaceBeforeEmptySquareBrackets: boolean[] = [];
-        const settings_spaceBetweenEmptySquareBrackets: boolean[] = [];
-        const settings_spaceGroupSquareBrackets: boolean[] = [];
-        const settings_spaceWithinLambdaBrackets: boolean[] = [];
-        const settings_spaceBetweenEmptyLambdaBrackets: boolean[] = [];
-        const settings_spaceBeforeComma: boolean[] = [];
-        const settings_spaceAfterComma: boolean[] = [];
-        const settings_spaceRemoveAroundMemberOperators: boolean[] = [];
-        const settings_spaceBeforeInheritanceColon: boolean[] = [];
-        const settings_spaceBeforeConstructorColon: boolean[] = [];
-        const settings_spaceRemoveBeforeSemicolon: boolean[] = [];
-        const settings_spaceInsertAfterSemicolon: boolean[] = [];
-        const settings_spaceRemoveAroundUnaryOperator: boolean[] = [];
-        const settings_spaceAroundBinaryOperator: (string | undefined)[] = [];
-        const settings_spaceAroundAssignmentOperator: (string | undefined)[] = [];
-        const settings_spacePointerReferenceAlignment: (string | undefined)[] = [];
-        const settings_spaceAroundTernaryOperator: (string | undefined)[] = [];
-        const settings_wrapPreserveBlocks: (string | undefined)[] = [];
-        const settings_legacyCompilerArgsBehavior: (boolean | undefined)[] = [];
-        const settings_selectDoxygenTags: (string[] | undefined)[] = [];
-
-        {
-            const settings: CppSettings[] = [];
-            const otherSettings: OtherSettings[] = [];
-
-            if (vscode.workspace.workspaceFolders && vscode.workspace.workspaceFolders.length > 0) {
-                for (const workspaceFolder of vscode.workspace.workspaceFolders) {
-                    settings.push(new CppSettings(workspaceFolder.uri));
-                    otherSettings.push(new OtherSettings(workspaceFolder.uri));
-                }
-            } else {
-                settings.push(workspaceSettings);
-                otherSettings.push(workspaceOtherSettings);
-            }
-
-            for (const setting of settings) {
-                settings_clangFormatPath.push(util.resolveVariables(setting.clangFormatPath, this.AdditionalEnvironment));
-                settings_codeAnalysisExclude.push(setting.codeAnalysisExclude);
-                settings_codeAnalysisRunAutomatically.push(setting.codeAnalysisRunAutomatically);
-                settings_clangTidyEnabled.push(setting.clangTidyEnabled);
-                settings_clangTidyPath.push(util.resolveVariables(setting.clangTidyPath, this.AdditionalEnvironment));
-                settings_clangTidyConfig.push(setting.clangTidyConfig);
-                settings_clangTidyFallbackConfig.push(setting.clangTidyFallbackConfig);
-                settings_clangTidyFixWarnings.push(setting.clangTidyFixWarnings);
-                settings_clangTidyFixErrors.push(setting.clangTidyFixErrors);
-                settings_clangTidyFixNotes.push(setting.clangTidyFixNotes);
-                settings_clangTidyHeaderFilter.push(setting.clangTidyHeaderFilter);
-                settings_clangTidyArgs.push(setting.clangTidyArgs);
-                settings_clangTidyUseBuildPath.push(setting.clangTidyUseBuildPath);
-                settings_clangTidyChecksEnabled.push(setting.clangTidyChecksEnabled);
-                settings_clangTidyChecksDisabled.push(setting.clangTidyChecksDisabled);
-                settings_indentBraces.push(setting.vcFormatIndentBraces);
-                settings_indentWithinParentheses.push(setting.vcFormatIndentWithinParentheses);
-                settings_indentPreserveWithinParentheses.push(setting.vcFormatIndentPreserveWithinParentheses);
-                settings_indentMultiLine.push(setting.vcFormatIndentMultiLineRelativeTo);
-                settings_indentCaseLabels.push(setting.vcFormatIndentCaseLabels);
-                settings_indentCaseContents.push(setting.vcFormatIndentCaseContents);
-                settings_indentCaseContentsWhenBlock.push(setting.vcFormatIndentCaseContentsWhenBlock);
-                settings_indentLambdaBracesWhenParameter.push(setting.vcFormatIndentLambdaBracesWhenParameter);
-                settings_indentGotoLabels.push(setting.vcFormatIndentGotoLables);
-                settings_indentPreprocessor.push(setting.vcFormatIndentPreprocessor);
-                settings_indentAccessSpecifiers.push(setting.vcFormatIndentAccessSpecifiers);
-                settings_indentNamespaceContents.push(setting.vcFormatIndentNamespaceContents);
-                settings_indentPreserveComments.push(setting.vcFormatIndentPreserveComments);
-                settings_newLineBeforeOpenBraceNamespace.push(setting.vcFormatNewlineBeforeOpenBraceNamespace);
-                settings_newLineBeforeOpenBraceType.push(setting.vcFormatNewlineBeforeOpenBraceType);
-                settings_newLineBeforeOpenBraceFunction.push(setting.vcFormatNewlineBeforeOpenBraceFunction);
-                settings_newLineBeforeOpenBraceBlock.push(setting.vcFormatNewlineBeforeOpenBraceBlock);
-                settings_newLineScopeBracesOnSeparateLines.push(setting.vcFormatNewlineScopeBracesOnSeparateLines);
-                settings_newLineBeforeOpenBraceLambda.push(setting.vcFormatNewlineBeforeOpenBraceLambda);
-                settings_newLineCloseBraceSameLineEmptyType.push(setting.vcFormatNewlineCloseBraceSameLineEmptyType);
-                settings_newLineCloseBraceSameLineEmptyFunction.push(setting.vcFormatNewlineCloseBraceSameLineEmptyFunction);
-                settings_newLineBeforeCatch.push(setting.vcFormatNewlineBeforeCatch);
-                settings_newLineBeforeElse.push(setting.vcFormatNewlineBeforeElse);
-                settings_newLineBeforeWhileInDoWhile.push(setting.vcFormatNewlineBeforeWhileInDoWhile);
-                settings_spaceBeforeFunctionOpenParenthesis.push(setting.vcFormatSpaceBeforeFunctionOpenParenthesis);
-                settings_spaceWithinParameterListParentheses.push(setting.vcFormatSpaceWithinParameterListParentheses);
-                settings_spaceBetweenEmptyParameterListParentheses.push(setting.vcFormatSpaceBetweenEmptyParameterListParentheses);
-                settings_spaceAfterKeywordsInControlFlowStatements.push(setting.vcFormatSpaceAfterKeywordsInControlFlowStatements);
-                settings_spaceWithinControlFlowStatementParentheses.push(setting.vcFormatSpaceWithinControlFlowStatementParentheses);
-                settings_spaceBeforeLambdaOpenParenthesis.push(setting.vcFormatSpaceBeforeLambdaOpenParenthesis);
-                settings_spaceWithinCastParentheses.push(setting.vcFormatSpaceWithinCastParentheses);
-                settings_spaceSpaceAfterCastCloseParenthesis.push(setting.vcFormatSpaceAfterCastCloseParenthesis);
-                settings_spaceWithinExpressionParentheses.push(setting.vcFormatSpaceWithinExpressionParentheses);
-                settings_spaceBeforeBlockOpenBrace.push(setting.vcFormatSpaceBeforeBlockOpenBrace);
-                settings_spaceBetweenEmptyBraces.push(setting.vcFormatSpaceBetweenEmptyBraces);
-                settings_spaceBeforeInitializerListOpenBrace.push(setting.vcFormatSpaceBeforeInitializerListOpenBrace);
-                settings_spaceWithinInitializerListBraces.push(setting.vcFormatSpaceWithinInitializerListBraces);
-                settings_spacePreserveInInitializerList.push(setting.vcFormatSpacePreserveInInitializerList);
-                settings_spaceBeforeOpenSquareBracket.push(setting.vcFormatSpaceBeforeOpenSquareBracket);
-                settings_spaceWithinSquareBrackets.push(setting.vcFormatSpaceWithinSquareBrackets);
-                settings_spaceBeforeEmptySquareBrackets.push(setting.vcFormatSpaceBeforeEmptySquareBrackets);
-                settings_spaceBetweenEmptySquareBrackets.push(setting.vcFormatSpaceBetweenEmptySquareBrackets);
-                settings_spaceGroupSquareBrackets.push(setting.vcFormatSpaceGroupSquareBrackets);
-                settings_spaceWithinLambdaBrackets.push(setting.vcFormatSpaceWithinLambdaBrackets);
-                settings_spaceBetweenEmptyLambdaBrackets.push(setting.vcFormatSpaceBetweenEmptyLambdaBrackets);
-                settings_spaceBeforeComma.push(setting.vcFormatSpaceBeforeComma);
-                settings_spaceAfterComma.push(setting.vcFormatSpaceAfterComma);
-                settings_spaceRemoveAroundMemberOperators.push(setting.vcFormatSpaceRemoveAroundMemberOperators);
-                settings_spaceBeforeInheritanceColon.push(setting.vcFormatSpaceBeforeInheritanceColon);
-                settings_spaceBeforeConstructorColon.push(setting.vcFormatSpaceBeforeConstructorColon);
-                settings_spaceRemoveBeforeSemicolon.push(setting.vcFormatSpaceRemoveBeforeSemicolon);
-                settings_spaceInsertAfterSemicolon.push(setting.vcFormatSpaceInsertAfterSemicolon);
-                settings_spaceRemoveAroundUnaryOperator.push(setting.vcFormatSpaceRemoveAroundUnaryOperator);
-                settings_spaceAroundBinaryOperator.push(setting.vcFormatSpaceAroundBinaryOperator);
-                settings_spaceAroundAssignmentOperator.push(setting.vcFormatSpaceAroundAssignmentOperator);
-                settings_spacePointerReferenceAlignment.push(setting.vcFormatSpacePointerReferenceAlignment);
-                settings_spaceAroundTernaryOperator.push(setting.vcFormatSpaceAroundTernaryOperator);
-                settings_wrapPreserveBlocks.push(setting.vcFormatWrapPreserveBlocks);
-                settings_clangFormatStyle.push(setting.clangFormatStyle);
-                settings_clangFormatFallbackStyle.push(setting.clangFormatFallbackStyle);
-                settings_clangFormatSortIncludes.push(setting.clangFormatSortIncludes);
-                settings_intelliSenseEngine.push(setting.intelliSenseEngine);
-                settings_intelliSenseEngineFallback.push(setting.intelliSenseEngineFallback ? "enabled" : "disabled");
-                settings_errorSquiggles.push(setting.errorSquiggles);
-                settings_dimInactiveRegions.push(setting.dimInactiveRegions);
-                settings_enhancedColorization.push(workspaceSettings.enhancedColorization ? "enabled" : "disabled");
-                settings_suggestSnippets.push(setting.suggestSnippets);
-                settings_exclusionPolicy.push(setting.exclusionPolicy);
-                settings_preferredPathSeparator.push(setting.preferredPathSeparator);
-                settings_doxygenGeneratedCommentStyle.push(setting.doxygenGeneratedCommentStyle);
-                settings_doxygenGenerateOnType.push(setting.doxygenGenerateOnType);
-                settings_defaultSystemIncludePath.push(setting.defaultSystemIncludePath);
-                settings_intelliSenseCachePath.push(util.resolveCachePath(setting.intelliSenseCachePath, this.AdditionalEnvironment));
-                settings_intelliSenseCacheSize.push(setting.intelliSenseCacheSize);
-                settings_intelliSenseMemoryLimit.push(setting.intelliSenseMemoryLimit);
-                settings_autocomplete.push(setting.autocomplete);
-                settings_autocompleteAddParentheses.push(setting.autocompleteAddParentheses);
-                settings_cppFilesExclude.push(setting.filesExclude);
-                settings_legacyCompilerArgsBehavior.push(setting.legacyCompilerArgsBehavior);
-                settings_selectDoxygenTags.push(setting.selectDoxygenTags)
-            }
-
-            for (const otherSetting of otherSettings) {
-                settings_filesEncoding.push(otherSetting.filesEncoding);
-                settings_filesExclude.push(otherSetting.filesExclude);
-                settings_filesAutoSaveAfterDelay.push(otherSetting.filesAutoSaveAfterDelay);
-                settings_searchExclude.push(otherSetting.searchExclude);
-                settings_editorAutoClosingBrackets.push(otherSetting.editorAutoClosingBrackets);
-            }
-        }
-
-=======
->>>>>>> cb5b5887
         let intelliSenseCacheDisabled: boolean = false;
         if (os.platform() === "darwin") {
             const releaseParts: string[] = os.release().split(".");
@@ -1401,179 +1170,8 @@
                 { scheme: 'file', language: 'cpp' },
                 { scheme: 'file', language: 'cuda-cpp' }
             ],
-<<<<<<< HEAD
-            initializationOptions: {
-                freeMemory: os.freemem() / 1048576,
-                resetDatabase: resetDatabase,
-                maxConcurrentThreads: workspaceSettings.maxConcurrentThreads,
-                maxCachedProcesses: workspaceSettings.maxCachedProcesses,
-                caseSensitiveFileSupport: workspaceSettings.caseSensitiveFileSupport,
-                maxMemory: workspaceSettings.maxMemory,
-                intelliSense: {
-                    maxCachedProcesses: workspaceSettings.intelliSenseMaxCachedProcesses,
-                    maxMemory: workspaceSettings.intelliSenseMaxMemory
-                },
-                references: {
-                    maxConcurrentThreads: workspaceSettings.referencesMaxConcurrentThreads,
-                    maxCachedProcesses: workspaceSettings.referencesMaxCachedProcesses,
-                    maxMemory: workspaceSettings.referencesMaxMemory
-                },
-                codeAnalysis: {
-                    maxConcurrentThreads: workspaceSettings.codeAnalysisMaxConcurrentThreads,
-                    maxMemory: workspaceSettings.codeAnalysisMaxMemory,
-                    updateDelay: workspaceSettings.codeAnalysisUpdateDelay,
-                    exclude: settings_codeAnalysisExclude,
-                    runAutomatically: settings_codeAnalysisRunAutomatically,
-                    clangTidy: {
-                        enabled: settings_clangTidyEnabled,
-                        path: settings_clangTidyPath,
-                        config: settings_clangTidyConfig,
-                        fallbackConfig: settings_clangTidyFallbackConfig,
-                        fix: {
-                            warnings: settings_clangTidyFixWarnings,
-                            errors: settings_clangTidyFixErrors,
-                            notes: settings_clangTidyFixNotes
-                        },
-                        headerFilter: settings_clangTidyHeaderFilter,
-                        args: settings_clangTidyArgs,
-                        useBuildPath: settings_clangTidyUseBuildPath,
-                        checks: {
-                            enabled: settings_clangTidyChecksEnabled,
-                            disabled: settings_clangTidyChecksDisabled
-                        }
-                    }
-                },
-                clang_format_path: settings_clangFormatPath,
-                clang_format_style: settings_clangFormatStyle,
-                vcFormat: {
-                    indent: {
-                        braces: settings_indentBraces,
-                        multiLineRelativeTo: settings_indentMultiLine,
-                        withinParentheses: settings_indentWithinParentheses,
-                        preserveWithinParentheses: settings_indentPreserveWithinParentheses,
-                        caseLabels: settings_indentCaseLabels,
-                        caseContents: settings_indentCaseContents,
-                        caseContentsWhenBlock: settings_indentCaseContentsWhenBlock,
-                        lambdaBracesWhenParameter: settings_indentLambdaBracesWhenParameter,
-                        gotoLabels: settings_indentGotoLabels,
-                        preprocessor: settings_indentPreprocessor,
-                        accesSpecifiers: settings_indentAccessSpecifiers,
-                        namespaceContents: settings_indentNamespaceContents,
-                        preserveComments: settings_indentPreserveComments
-                    },
-                    newLine: {
-                        beforeOpenBrace: {
-                            namespace: settings_newLineBeforeOpenBraceNamespace,
-                            type: settings_newLineBeforeOpenBraceType,
-                            function: settings_newLineBeforeOpenBraceFunction,
-                            block: settings_newLineBeforeOpenBraceBlock,
-                            lambda: settings_newLineBeforeOpenBraceLambda
-                        },
-                        scopeBracesOnSeparateLines: settings_newLineScopeBracesOnSeparateLines,
-                        closeBraceSameLine: {
-                            emptyType: settings_newLineCloseBraceSameLineEmptyType,
-                            emptyFunction: settings_newLineCloseBraceSameLineEmptyFunction
-                        },
-                        beforeCatch: settings_newLineBeforeCatch,
-                        beforeElse: settings_newLineBeforeElse,
-                        beforeWhileInDoWhile: settings_newLineBeforeWhileInDoWhile
-
-                    },
-                    space: {
-                        beforeFunctionOpenParenthesis: settings_spaceBeforeFunctionOpenParenthesis,
-                        withinParameterListParentheses: settings_spaceWithinParameterListParentheses,
-                        betweenEmptyParameterListParentheses: settings_spaceBetweenEmptyParameterListParentheses,
-                        afterKeywordsInControlFlowStatements: settings_spaceAfterKeywordsInControlFlowStatements,
-                        withinControlFlowStatementParentheses: settings_spaceWithinControlFlowStatementParentheses,
-                        beforeLambdaOpenParenthesis: settings_spaceBeforeLambdaOpenParenthesis,
-                        withinCastParentheses: settings_spaceWithinCastParentheses,
-                        afterCastCloseParenthesis: settings_spaceSpaceAfterCastCloseParenthesis,
-                        withinExpressionParentheses: settings_spaceWithinExpressionParentheses,
-                        beforeBlockOpenBrace: settings_spaceBeforeBlockOpenBrace,
-                        betweenEmptyBraces: settings_spaceBetweenEmptyBraces,
-                        beforeInitializerListOpenBrace: settings_spaceBeforeInitializerListOpenBrace,
-                        withinInitializerListBraces: settings_spaceWithinInitializerListBraces,
-                        preserveInInitializerList: settings_spacePreserveInInitializerList,
-                        beforeOpenSquareBracket: settings_spaceBeforeOpenSquareBracket,
-                        withinSquareBrackets: settings_spaceWithinSquareBrackets,
-                        beforeEmptySquareBrackets: settings_spaceBeforeEmptySquareBrackets,
-                        betweenEmptySquareBrackets: settings_spaceBetweenEmptySquareBrackets,
-                        groupSquareBrackets: settings_spaceGroupSquareBrackets,
-                        withinLambdaBrackets: settings_spaceWithinLambdaBrackets,
-                        betweenEmptyLambdaBrackets: settings_spaceBetweenEmptyLambdaBrackets,
-                        beforeComma: settings_spaceBeforeComma,
-                        afterComma: settings_spaceAfterComma,
-                        removeAroundMemberOperators: settings_spaceRemoveAroundMemberOperators,
-                        beforeInheritanceColon: settings_spaceBeforeInheritanceColon,
-                        beforeConstructorColon: settings_spaceBeforeConstructorColon,
-                        removeBeforeSemicolon: settings_spaceRemoveBeforeSemicolon,
-                        insertAfterSemicolon: settings_spaceInsertAfterSemicolon,
-                        removeAroundUnaryOperator: settings_spaceRemoveAroundUnaryOperator,
-                        aroundBinaryOperator: settings_spaceAroundBinaryOperator,
-                        aroundAssignmentOperator: settings_spaceAroundAssignmentOperator,
-                        pointerReferenceAlignment: settings_spacePointerReferenceAlignment,
-                        aroundTernaryOperator: settings_spaceAroundTernaryOperator
-                    },
-                    wrap: {
-                        preserveBlocks: settings_wrapPreserveBlocks
-                    }
-                },
-                clang_format_fallbackStyle: settings_clangFormatFallbackStyle,
-                clang_format_sortIncludes: settings_clangFormatSortIncludes,
-                extension_path: util.extensionPath,
-                files: {
-                    encoding: settings_filesEncoding,
-                    autoSaveAfterDelay: settings_filesAutoSaveAfterDelay
-                },
-                editor: {
-                    autoClosingBrackets: settings_editorAutoClosingBrackets,
-                    inlayHintsEnabled: workspaceOtherSettings.InlayHintsEnabled
-                },
-                workspace_fallback_encoding: workspaceOtherSettings.filesEncoding,
-                cpp_exclude_files: settings_cppFilesExclude,
-                exclude_files: settings_filesExclude,
-                exclude_search: settings_searchExclude,
-                associations: workspaceOtherSettings.filesAssociations,
-                storage_path: this.storagePath,
-                intelliSenseEngine: settings_intelliSenseEngine,
-                intelliSenseEngineFallback: settings_intelliSenseEngineFallback,
-                intelliSenseCacheDisabled: intelliSenseCacheDisabled,
-                intelliSenseCachePath: settings_intelliSenseCachePath,
-                intelliSenseCacheSize: settings_intelliSenseCacheSize,
-                intelliSenseMemoryLimit: settings_intelliSenseMemoryLimit,
-                intelliSenseUpdateDelay: workspaceSettings.intelliSenseUpdateDelay,
-                autocomplete: settings_autocomplete,
-                autocompleteAddParentheses: settings_autocompleteAddParentheses,
-                errorSquiggles: settings_errorSquiggles,
-                dimInactiveRegions: settings_dimInactiveRegions,
-                enhancedColorization: settings_enhancedColorization,
-                suggestSnippets: settings_suggestSnippets,
-                simplifyStructuredComments: workspaceSettings.simplifyStructuredComments,
-                doxygen: {
-                    generatedStyle: settings_doxygenGeneratedCommentStyle,
-                    generateOnType: settings_doxygenGenerateOnType,
-                    selectDoxygenTags: settings_selectDoxygenTags
-                },
-                loggingLevel: workspaceSettings.loggingLevel,
-                workspaceParsingPriority: workspaceSettings.workspaceParsingPriority,
-                workspaceSymbols: workspaceSettings.workspaceSymbols,
-                exclusionPolicy: settings_exclusionPolicy,
-                preferredPathSeparator: settings_preferredPathSeparator,
-                default: {
-                    systemIncludePath: settings_defaultSystemIncludePath
-                },
-                vcpkg_root: util.getVcpkgRoot(),
-                experimentalFeatures: workspaceSettings.experimentalFeatures ? "enabled" : "disabled",
-                edgeMessagesDirectory: path.join(util.getExtensionFilePath("bin"), "messages", getLocaleId()),
-                localizedStrings: localizedStrings,
-                packageVersion: util.packageJson.version,
-                legacyCompilerArgsBehavior: settings_legacyCompilerArgsBehavior
-            },
-            middleware: createProtocolFilter(allClients),
-=======
             initializationOptions: initializationOptions,
             middleware: createProtocolFilter(),
->>>>>>> cb5b5887
             errorHandler: {
                 error: (error, message, count) => ({ action: ErrorAction.Continue }),
                 closed: () => {
