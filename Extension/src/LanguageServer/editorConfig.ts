--- conflicted
+++ resolved
@@ -109,15 +109,9 @@
                 let value: any = values.join('=').trim();
 
                 // Convert boolean-like and numeric values.
-<<<<<<< HEAD
-                if (value.toLowerCase() === 'true') {
-                    value = true;
-                } else if (value.toLowerCase() === 'false') {
-=======
                 if (value === 'true') {
                     value = true;
                 } else if (value === 'false') {
->>>>>>> e7dff799
                     value = false;
                 } else if (!isNaN(Number(value))) {
                     value = Number(value);
